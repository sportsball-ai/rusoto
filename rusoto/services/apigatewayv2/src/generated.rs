// =================================================================
//
//                           * WARNING *
//
//                    This file is generated!
//
//  Changes made to this file will be overwritten. If changes are
//  required to the generated code, the service_crategen project
//  must be updated to generate the changes.
//
// =================================================================
#![allow(warnings)]

use futures::future;
use futures::Future;
use rusoto_core::credential::ProvideAwsCredentials;
use rusoto_core::region;
use rusoto_core::request::{BufferedHttpResponse, DispatchSignedRequest};
use rusoto_core::{Client, RusotoError, RusotoFuture};
use std::error::Error;
use std::fmt;

use rusoto_core::param::{Params, ServiceParams};
use rusoto_core::proto;
use rusoto_core::signature::SignedRequest;
use serde_json;
/// <p>Settings for logging access in a stage.</p>
#[derive(Default, Debug, Clone, PartialEq, Serialize, Deserialize)]
pub struct AccessLogSettings {
    /// <p>The ARN of the CloudWatch Logs log group to receive access logs.</p>
    #[serde(rename = "DestinationArn")]
    #[serde(skip_serializing_if = "Option::is_none")]
    pub destination_arn: Option<String>,
    /// <p>A single line format of the access logs of data, as specified by selected $context variables. The format must include at least $context.requestId.</p>
    #[serde(rename = "Format")]
    #[serde(skip_serializing_if = "Option::is_none")]
    pub format: Option<String>,
}

/// <p>Represents an API.</p>
#[derive(Default, Debug, Clone, PartialEq, Deserialize)]
#[cfg_attr(any(test, feature = "serialize_structs"), derive(Serialize))]
pub struct Api {
    /// <p>The URI of the API, of the form {api-id}.execute-api.{region}.amazonaws.com. The stage name is typically appended to this URI to form a complete path to a deployed API stage.</p>
    #[serde(rename = "ApiEndpoint")]
    #[serde(skip_serializing_if = "Option::is_none")]
    pub api_endpoint: Option<String>,
    /// <p>The API ID.</p>
    #[serde(rename = "ApiId")]
    #[serde(skip_serializing_if = "Option::is_none")]
    pub api_id: Option<String>,
    /// <p>An API key selection expression. Supported only for WebSocket APIs. See <a href="https://docs.aws.amazon.com/apigateway/latest/developerguide/apigateway-websocket-api-selection-expressions.html#apigateway-websocket-api-apikey-selection-expressions">API Key Selection Expressions</a>.</p>
    #[serde(rename = "ApiKeySelectionExpression")]
    #[serde(skip_serializing_if = "Option::is_none")]
    pub api_key_selection_expression: Option<String>,
    /// <p>A CORS configuration. Supported only for HTTP APIs.</p>
    #[serde(rename = "CorsConfiguration")]
    #[serde(skip_serializing_if = "Option::is_none")]
    pub cors_configuration: Option<Cors>,
    /// <p>The timestamp when the API was created.</p>
    #[serde(rename = "CreatedDate")]
    #[serde(skip_serializing_if = "Option::is_none")]
    pub created_date: Option<f64>,
    /// <p>The description of the API.</p>
    #[serde(rename = "Description")]
    #[serde(skip_serializing_if = "Option::is_none")]
    pub description: Option<String>,
    /// <p>Avoid validating models when creating a deployment. Supported only for WebSocket APIs.</p>
    #[serde(rename = "DisableSchemaValidation")]
    #[serde(skip_serializing_if = "Option::is_none")]
    pub disable_schema_validation: Option<bool>,
    /// <p>The validation information during API import. This may include particular properties of your OpenAPI definition which are ignored during import. Supported only for HTTP APIs.</p>
    #[serde(rename = "ImportInfo")]
    #[serde(skip_serializing_if = "Option::is_none")]
    pub import_info: Option<Vec<String>>,
    /// <p>The name of the API.</p>
    #[serde(rename = "Name")]
    pub name: String,
    /// <p>The API protocol.</p>
    #[serde(rename = "ProtocolType")]
    pub protocol_type: String,
    /// <p>The route selection expression for the API. For HTTP APIs, the routeSelectionExpression must be ${request.method} ${request.path}. If not provided, this will be the default for HTTP APIs. This property is required for WebSocket APIs.</p>
    #[serde(rename = "RouteSelectionExpression")]
    pub route_selection_expression: String,
    /// <p>A collection of tags associated with the API.</p>
    #[serde(rename = "Tags")]
    #[serde(skip_serializing_if = "Option::is_none")]
    pub tags: Option<::std::collections::HashMap<String, String>>,
    /// <p>A version identifier for the API.</p>
    #[serde(rename = "Version")]
    #[serde(skip_serializing_if = "Option::is_none")]
    pub version: Option<String>,
    /// <p>The warning messages reported when failonwarnings is turned on during API import.</p>
    #[serde(rename = "Warnings")]
    #[serde(skip_serializing_if = "Option::is_none")]
    pub warnings: Option<Vec<String>>,
}

/// <p>Represents an API mapping.</p>
#[derive(Default, Debug, Clone, PartialEq, Deserialize)]
#[cfg_attr(any(test, feature = "serialize_structs"), derive(Serialize))]
pub struct ApiMapping {
    /// <p>The API identifier.</p>
    #[serde(rename = "ApiId")]
    pub api_id: String,
    /// <p>The API mapping identifier.</p>
    #[serde(rename = "ApiMappingId")]
    #[serde(skip_serializing_if = "Option::is_none")]
    pub api_mapping_id: Option<String>,
    /// <p>The API mapping key.</p>
    #[serde(rename = "ApiMappingKey")]
    #[serde(skip_serializing_if = "Option::is_none")]
    pub api_mapping_key: Option<String>,
    /// <p>The API stage.</p>
    #[serde(rename = "Stage")]
    pub stage: String,
}

/// <p>Represents an authorizer.</p>
#[derive(Default, Debug, Clone, PartialEq, Deserialize)]
#[cfg_attr(any(test, feature = "serialize_structs"), derive(Serialize))]
pub struct Authorizer {
    /// <p>Specifies the required credentials as an IAM role for API Gateway to invoke the authorizer. To specify an IAM role for API Gateway to assume, use the role's Amazon Resource Name (ARN). To use resource-based permissions on the Lambda function, specify null. Supported only for REQUEST authorizers.</p>
    #[serde(rename = "AuthorizerCredentialsArn")]
    #[serde(skip_serializing_if = "Option::is_none")]
    pub authorizer_credentials_arn: Option<String>,
    /// <p>The authorizer identifier.</p>
    #[serde(rename = "AuthorizerId")]
    #[serde(skip_serializing_if = "Option::is_none")]
    pub authorizer_id: Option<String>,
    /// <p>Authorizer caching is not currently supported. Don't specify this value for authorizers.</p>
    #[serde(rename = "AuthorizerResultTtlInSeconds")]
    #[serde(skip_serializing_if = "Option::is_none")]
    pub authorizer_result_ttl_in_seconds: Option<i64>,
    /// <p>The authorizer type. For WebSocket APIs, specify REQUEST for a Lambda function using incoming request parameters. For HTTP APIs, specify JWT to use JSON Web Tokens.</p>
    #[serde(rename = "AuthorizerType")]
    #[serde(skip_serializing_if = "Option::is_none")]
    pub authorizer_type: Option<String>,
    /// <p>The authorizer's Uniform Resource Identifier (URI). ForREQUEST authorizers, this must be a well-formed Lambda function URI, for example, arn:aws:apigateway:us-west-2:lambda:path/2015-03-31/functions/arn:aws:lambda:us-west-2:<replaceable>{account_id}</replaceable>:function:<replaceable>{lambda_function_name}</replaceable>/invocations. In general, the URI has this form: arn:aws:apigateway:<replaceable>{region}</replaceable>:lambda:path/<replaceable>{service_api}</replaceable>
    /// , where <replaceable></replaceable>{region} is the same as the region hosting the Lambda function, path indicates that the remaining substring in the URI should be treated as the path to the resource, including the initial /. For Lambda functions, this is usually of the form /2015-03-31/functions/[FunctionARN]/invocations. Supported only for REQUEST authorizers.</p>
    #[serde(rename = "AuthorizerUri")]
    #[serde(skip_serializing_if = "Option::is_none")]
    pub authorizer_uri: Option<String>,
    /// <p>The identity source for which authorization is requested.</p> <p>For a REQUEST authorizer, this is optional. The value is a set of one or more mapping expressions of the specified request parameters. Currently, the identity source can be headers, query string parameters, stage variables, and context parameters. For example, if an Auth header and a Name query string parameter are defined as identity sources, this value is route.request.header.Auth, route.request.querystring.Name. These parameters will be used to perform runtime validation for Lambda-based authorizers by verifying all of the identity-related request parameters are present in the request, not null, and non-empty. Only when this is true does the authorizer invoke the authorizer Lambda function. Otherwise, it returns a 401 Unauthorized response without calling the Lambda function.</p> <p>For JWT, a single entry that specifies where to extract the JSON Web Token (JWT) from inbound requests. Currently only header-based and query parameter-based selections are supported, for example "$request.header.Authorization".</p>
    #[serde(rename = "IdentitySource")]
    #[serde(skip_serializing_if = "Option::is_none")]
    pub identity_source: Option<Vec<String>>,
    /// <p>The validation expression does not apply to the REQUEST authorizer.</p>
    #[serde(rename = "IdentityValidationExpression")]
    #[serde(skip_serializing_if = "Option::is_none")]
    pub identity_validation_expression: Option<String>,
    /// <p>Represents the configuration of a JWT authorizer. Required for the JWT authorizer type. Supported only for HTTP APIs.</p>
    #[serde(rename = "JwtConfiguration")]
    #[serde(skip_serializing_if = "Option::is_none")]
    pub jwt_configuration: Option<JWTConfiguration>,
    /// <p>The name of the authorizer.</p>
    #[serde(rename = "Name")]
    pub name: String,
}

/// <p>Represents a CORS configuration. Supported only for HTTP APIs. See <a href="https://docs.aws.amazon.com/apigateway/latest/developerguide/http-api-cors.html">Configuring CORS</a> for more information.</p>
#[derive(Default, Debug, Clone, PartialEq, Serialize, Deserialize)]
pub struct Cors {
    /// <p>Specifies whether credentials are included in the CORS request. Supported only for HTTP APIs.</p>
    #[serde(rename = "AllowCredentials")]
    #[serde(skip_serializing_if = "Option::is_none")]
    pub allow_credentials: Option<bool>,
    /// <p>Represents a collection of allowed headers. Supported only for HTTP APIs.</p>
    #[serde(rename = "AllowHeaders")]
    #[serde(skip_serializing_if = "Option::is_none")]
    pub allow_headers: Option<Vec<String>>,
    /// <p>Represents a collection of allowed HTTP methods. Supported only for HTTP APIs.</p>
    #[serde(rename = "AllowMethods")]
    #[serde(skip_serializing_if = "Option::is_none")]
    pub allow_methods: Option<Vec<String>>,
    /// <p>Represents a collection of allowed origins. Supported only for HTTP APIs.</p>
    #[serde(rename = "AllowOrigins")]
    #[serde(skip_serializing_if = "Option::is_none")]
    pub allow_origins: Option<Vec<String>>,
    /// <p>Represents a collection of exposed headers. Supported only for HTTP APIs.</p>
    #[serde(rename = "ExposeHeaders")]
    #[serde(skip_serializing_if = "Option::is_none")]
    pub expose_headers: Option<Vec<String>>,
    /// <p>The number of seconds that the browser should cache preflight request results. Supported only for HTTP APIs.</p>
    #[serde(rename = "MaxAge")]
    #[serde(skip_serializing_if = "Option::is_none")]
    pub max_age: Option<i64>,
}

/// <p>Creates a new ApiMapping resource to represent an API mapping.</p>
#[derive(Default, Debug, Clone, PartialEq, Serialize)]
#[cfg_attr(feature = "deserialize_structs", derive(Deserialize))]
pub struct CreateApiMappingRequest {
    /// <p>The API identifier.</p>
    #[serde(rename = "ApiId")]
    pub api_id: String,
    /// <p>The API mapping key.</p>
    #[serde(rename = "ApiMappingKey")]
    #[serde(skip_serializing_if = "Option::is_none")]
    pub api_mapping_key: Option<String>,
    /// <p>The domain name.</p>
    #[serde(rename = "DomainName")]
    pub domain_name: String,
    /// <p>The API stage.</p>
    #[serde(rename = "Stage")]
    pub stage: String,
}

#[derive(Default, Debug, Clone, PartialEq, Deserialize)]
#[cfg_attr(any(test, feature = "serialize_structs"), derive(Serialize))]
pub struct CreateApiMappingResponse {
    /// <p>The API identifier.</p>
    #[serde(rename = "ApiId")]
    #[serde(skip_serializing_if = "Option::is_none")]
    pub api_id: Option<String>,
    /// <p>The API mapping identifier.</p>
    #[serde(rename = "ApiMappingId")]
    #[serde(skip_serializing_if = "Option::is_none")]
    pub api_mapping_id: Option<String>,
    /// <p>The API mapping key.</p>
    #[serde(rename = "ApiMappingKey")]
    #[serde(skip_serializing_if = "Option::is_none")]
    pub api_mapping_key: Option<String>,
    /// <p>The API stage.</p>
    #[serde(rename = "Stage")]
    #[serde(skip_serializing_if = "Option::is_none")]
    pub stage: Option<String>,
}

/// <p>Creates a new Api resource to represent an API.</p>
#[derive(Default, Debug, Clone, PartialEq, Serialize)]
#[cfg_attr(feature = "deserialize_structs", derive(Deserialize))]
pub struct CreateApiRequest {
    /// <p>An API key selection expression. Supported only for WebSocket APIs. See <a href="https://docs.aws.amazon.com/apigateway/latest/developerguide/apigateway-websocket-api-selection-expressions.html#apigateway-websocket-api-apikey-selection-expressions">API Key Selection Expressions</a>.</p>
    #[serde(rename = "ApiKeySelectionExpression")]
    #[serde(skip_serializing_if = "Option::is_none")]
    pub api_key_selection_expression: Option<String>,
    /// <p>A CORS configuration. Supported only for HTTP APIs. See <a href="https://docs.aws.amazon.com/apigateway/latest/developerguide/http-api-cors.html">Configuring CORS</a> for more information.</p>
    #[serde(rename = "CorsConfiguration")]
    #[serde(skip_serializing_if = "Option::is_none")]
    pub cors_configuration: Option<Cors>,
    /// <p>This property is part of quick create. It specifies the credentials required for the integration, if any. For a Lambda integration, three options are available. To specify an IAM Role for API Gateway to assume, use the role's Amazon Resource Name (ARN). To require that the caller's identity be passed through from the request, specify arn:aws:iam::*:user/*. To use resource-based permissions on supported AWS services, specify null. Currently, this property is not used for HTTP integrations. Supported only for HTTP APIs.</p>
    #[serde(rename = "CredentialsArn")]
    #[serde(skip_serializing_if = "Option::is_none")]
    pub credentials_arn: Option<String>,
    /// <p>The description of the API.</p>
    #[serde(rename = "Description")]
    #[serde(skip_serializing_if = "Option::is_none")]
    pub description: Option<String>,
    /// <p>Avoid validating models when creating a deployment. Supported only for WebSocket APIs.</p>
    #[serde(rename = "DisableSchemaValidation")]
    #[serde(skip_serializing_if = "Option::is_none")]
    pub disable_schema_validation: Option<bool>,
    /// <p>The name of the API.</p>
    #[serde(rename = "Name")]
    pub name: String,
    /// <p>The API protocol.</p>
    #[serde(rename = "ProtocolType")]
    pub protocol_type: String,
    /// <p>This property is part of quick create. If you don't specify a routeKey, a default route of $default is created. The $default route acts as a catch-all for any request made to your API, for a particular stage. The $default route key can't be modified. You can add routes after creating the API, and you can update the route keys of additional routes. Supported only for HTTP APIs.</p>
    #[serde(rename = "RouteKey")]
    #[serde(skip_serializing_if = "Option::is_none")]
    pub route_key: Option<String>,
    /// <p>The route selection expression for the API. For HTTP APIs, the routeSelectionExpression must be ${request.method} ${request.path}. If not provided, this will be the default for HTTP APIs. This property is required for WebSocket APIs.</p>
    #[serde(rename = "RouteSelectionExpression")]
    #[serde(skip_serializing_if = "Option::is_none")]
    pub route_selection_expression: Option<String>,
    /// <p>The collection of tags. Each tag element is associated with a given resource.</p>
    #[serde(rename = "Tags")]
    #[serde(skip_serializing_if = "Option::is_none")]
    pub tags: Option<::std::collections::HashMap<String, String>>,
    /// <p>This property is part of quick create. Quick create produces an API with an integration, a default catch-all route, and a default stage which is configured to automatically deploy changes. For HTTP integrations, specify a fully qualified URL. For Lambda integrations, specify a function ARN. The type of the integration will be HTTP_PROXY or AWS_PROXY, respectively. Supported only for HTTP APIs.</p>
    #[serde(rename = "Target")]
    #[serde(skip_serializing_if = "Option::is_none")]
    pub target: Option<String>,
    /// <p>A version identifier for the API.</p>
    #[serde(rename = "Version")]
    #[serde(skip_serializing_if = "Option::is_none")]
    pub version: Option<String>,
}

#[derive(Default, Debug, Clone, PartialEq, Deserialize)]
#[cfg_attr(any(test, feature = "serialize_structs"), derive(Serialize))]
pub struct CreateApiResponse {
    /// <p>The URI of the API, of the form {api-id}.execute-api.{region}.amazonaws.com. The stage name is typically appended to this URI to form a complete path to a deployed API stage.</p>
    #[serde(rename = "ApiEndpoint")]
    #[serde(skip_serializing_if = "Option::is_none")]
    pub api_endpoint: Option<String>,
    /// <p>The API ID.</p>
    #[serde(rename = "ApiId")]
    #[serde(skip_serializing_if = "Option::is_none")]
    pub api_id: Option<String>,
    /// <p>An API key selection expression. Supported only for WebSocket APIs. See <a href="https://docs.aws.amazon.com/apigateway/latest/developerguide/apigateway-websocket-api-selection-expressions.html#apigateway-websocket-api-apikey-selection-expressions">API Key Selection Expressions</a>.</p>
    #[serde(rename = "ApiKeySelectionExpression")]
    #[serde(skip_serializing_if = "Option::is_none")]
    pub api_key_selection_expression: Option<String>,
    /// <p>A CORS configuration. Supported only for HTTP APIs.</p>
    #[serde(rename = "CorsConfiguration")]
    #[serde(skip_serializing_if = "Option::is_none")]
    pub cors_configuration: Option<Cors>,
    /// <p>The timestamp when the API was created.</p>
    #[serde(rename = "CreatedDate")]
    #[serde(skip_serializing_if = "Option::is_none")]
    pub created_date: Option<f64>,
    /// <p>The description of the API.</p>
    #[serde(rename = "Description")]
    #[serde(skip_serializing_if = "Option::is_none")]
    pub description: Option<String>,
    /// <p>Avoid validating models when creating a deployment. Supported only for WebSocket APIs.</p>
    #[serde(rename = "DisableSchemaValidation")]
    #[serde(skip_serializing_if = "Option::is_none")]
    pub disable_schema_validation: Option<bool>,
    /// <p>The validation information during API import. This may include particular properties of your OpenAPI definition which are ignored during import. Supported only for HTTP APIs.</p>
    #[serde(rename = "ImportInfo")]
    #[serde(skip_serializing_if = "Option::is_none")]
    pub import_info: Option<Vec<String>>,
    /// <p>The name of the API.</p>
    #[serde(rename = "Name")]
    #[serde(skip_serializing_if = "Option::is_none")]
    pub name: Option<String>,
    /// <p>The API protocol.</p>
    #[serde(rename = "ProtocolType")]
    #[serde(skip_serializing_if = "Option::is_none")]
    pub protocol_type: Option<String>,
    /// <p>The route selection expression for the API. For HTTP APIs, the routeSelectionExpression must be ${request.method} ${request.path}. If not provided, this will be the default for HTTP APIs. This property is required for WebSocket APIs.</p>
    #[serde(rename = "RouteSelectionExpression")]
    #[serde(skip_serializing_if = "Option::is_none")]
    pub route_selection_expression: Option<String>,
    /// <p>A collection of tags associated with the API.</p>
    #[serde(rename = "Tags")]
    #[serde(skip_serializing_if = "Option::is_none")]
    pub tags: Option<::std::collections::HashMap<String, String>>,
    /// <p>A version identifier for the API.</p>
    #[serde(rename = "Version")]
    #[serde(skip_serializing_if = "Option::is_none")]
    pub version: Option<String>,
    /// <p>The warning messages reported when failonwarnings is turned on during API import.</p>
    #[serde(rename = "Warnings")]
    #[serde(skip_serializing_if = "Option::is_none")]
    pub warnings: Option<Vec<String>>,
}

/// <p>Creates a new Authorizer resource to represent an authorizer.</p>
#[derive(Default, Debug, Clone, PartialEq, Serialize)]
#[cfg_attr(feature = "deserialize_structs", derive(Deserialize))]
pub struct CreateAuthorizerRequest {
    /// <p>The API identifier.</p>
    #[serde(rename = "ApiId")]
    pub api_id: String,
    /// <p>Specifies the required credentials as an IAM role for API Gateway to invoke the authorizer. To specify an IAM role for API Gateway to assume, use the role's Amazon Resource Name (ARN). To use resource-based permissions on the Lambda function, specify null. Supported only for REQUEST authorizers.</p>
    #[serde(rename = "AuthorizerCredentialsArn")]
    #[serde(skip_serializing_if = "Option::is_none")]
    pub authorizer_credentials_arn: Option<String>,
    /// <p>Authorizer caching is not currently supported. Don't specify this value for authorizers.</p>
    #[serde(rename = "AuthorizerResultTtlInSeconds")]
    #[serde(skip_serializing_if = "Option::is_none")]
    pub authorizer_result_ttl_in_seconds: Option<i64>,
    /// <p>The authorizer type. For WebSocket APIs, specify REQUEST for a Lambda function using incoming request parameters. For HTTP APIs, specify JWT to use JSON Web Tokens.</p>
    #[serde(rename = "AuthorizerType")]
    pub authorizer_type: String,
    /// <p>The authorizer's Uniform Resource Identifier (URI). For REQUEST authorizers, this must be a well-formed Lambda function URI, for example, arn:aws:apigateway:us-west-2:lambda:path/2015-03-31/functions/arn:aws:lambda:us-west-2:<replaceable>{account_id}</replaceable>:function:<replaceable>{lambda_function_name}</replaceable>/invocations. In general, the URI has this form: arn:aws:apigateway:<replaceable>{region}</replaceable>:lambda:path/<replaceable>{service_api}</replaceable>
    /// , where <replaceable></replaceable>{region} is the same as the region hosting the Lambda function, path indicates that the remaining substring in the URI should be treated as the path to the resource, including the initial /. For Lambda functions, this is usually of the form /2015-03-31/functions/[FunctionARN]/invocations. Supported only for REQUEST authorizers.</p>
    #[serde(rename = "AuthorizerUri")]
    #[serde(skip_serializing_if = "Option::is_none")]
    pub authorizer_uri: Option<String>,
    /// <p>The identity source for which authorization is requested.</p> <p>For a REQUEST authorizer, this is optional. The value is a set of one or more mapping expressions of the specified request parameters. Currently, the identity source can be headers, query string parameters, stage variables, and context parameters. For example, if an Auth header and a Name query string parameter are defined as identity sources, this value is route.request.header.Auth, route.request.querystring.Name. These parameters will be used to perform runtime validation for Lambda-based authorizers by verifying all of the identity-related request parameters are present in the request, not null, and non-empty. Only when this is true does the authorizer invoke the authorizer Lambda function. Otherwise, it returns a 401 Unauthorized response without calling the Lambda function.</p> <p>For JWT, a single entry that specifies where to extract the JSON Web Token (JWT )from inbound requests. Currently only header-based and query parameter-based selections are supported, for example "$request.header.Authorization".</p>
    #[serde(rename = "IdentitySource")]
    pub identity_source: Vec<String>,
    /// <p>This parameter is not used.</p>
    #[serde(rename = "IdentityValidationExpression")]
    #[serde(skip_serializing_if = "Option::is_none")]
    pub identity_validation_expression: Option<String>,
    /// <p>Represents the configuration of a JWT authorizer. Required for the JWT authorizer type. Supported only for HTTP APIs.</p>
    #[serde(rename = "JwtConfiguration")]
    #[serde(skip_serializing_if = "Option::is_none")]
    pub jwt_configuration: Option<JWTConfiguration>,
    /// <p>The name of the authorizer.</p>
    #[serde(rename = "Name")]
    pub name: String,
}

#[derive(Default, Debug, Clone, PartialEq, Deserialize)]
#[cfg_attr(any(test, feature = "serialize_structs"), derive(Serialize))]
pub struct CreateAuthorizerResponse {
    /// <p>Specifies the required credentials as an IAM role for API Gateway to invoke the authorizer. To specify an IAM role for API Gateway to assume, use the role's Amazon Resource Name (ARN). To use resource-based permissions on the Lambda function, specify null. Supported only for REQUEST authorizers.</p>
    #[serde(rename = "AuthorizerCredentialsArn")]
    #[serde(skip_serializing_if = "Option::is_none")]
    pub authorizer_credentials_arn: Option<String>,
    /// <p>The authorizer identifier.</p>
    #[serde(rename = "AuthorizerId")]
    #[serde(skip_serializing_if = "Option::is_none")]
    pub authorizer_id: Option<String>,
    /// <p>Authorizer caching is not currently supported. Don't specify this value for authorizers.</p>
    #[serde(rename = "AuthorizerResultTtlInSeconds")]
    #[serde(skip_serializing_if = "Option::is_none")]
    pub authorizer_result_ttl_in_seconds: Option<i64>,
    /// <p>The authorizer type. For WebSocket APIs, specify REQUEST for a Lambda function using incoming request parameters. For HTTP APIs, specify JWT to use JSON Web Tokens.</p>
    #[serde(rename = "AuthorizerType")]
    #[serde(skip_serializing_if = "Option::is_none")]
    pub authorizer_type: Option<String>,
    /// <p>The authorizer's Uniform Resource Identifier (URI). ForREQUEST authorizers, this must be a well-formed Lambda function URI, for example, arn:aws:apigateway:us-west-2:lambda:path/2015-03-31/functions/arn:aws:lambda:us-west-2:<replaceable>{account_id}</replaceable>:function:<replaceable>{lambda_function_name}</replaceable>/invocations. In general, the URI has this form: arn:aws:apigateway:<replaceable>{region}</replaceable>:lambda:path/<replaceable>{service_api}</replaceable>
    /// , where <replaceable></replaceable>{region} is the same as the region hosting the Lambda function, path indicates that the remaining substring in the URI should be treated as the path to the resource, including the initial /. For Lambda functions, this is usually of the form /2015-03-31/functions/[FunctionARN]/invocations. Supported only for REQUEST authorizers.</p>
    #[serde(rename = "AuthorizerUri")]
    #[serde(skip_serializing_if = "Option::is_none")]
    pub authorizer_uri: Option<String>,
    /// <p>The identity source for which authorization is requested.</p> <p>For a REQUEST authorizer, this is optional. The value is a set of one or more mapping expressions of the specified request parameters. Currently, the identity source can be headers, query string parameters, stage variables, and context parameters. For example, if an Auth header and a Name query string parameter are defined as identity sources, this value is route.request.header.Auth, route.request.querystring.Name. These parameters will be used to perform runtime validation for Lambda-based authorizers by verifying all of the identity-related request parameters are present in the request, not null, and non-empty. Only when this is true does the authorizer invoke the authorizer Lambda function. Otherwise, it returns a 401 Unauthorized response without calling the Lambda function.</p> <p>For JWT, a single entry that specifies where to extract the JSON Web Token (JWT) from inbound requests. Currently only header-based and query parameter-based selections are supported, for example "$request.header.Authorization".</p>
    #[serde(rename = "IdentitySource")]
    #[serde(skip_serializing_if = "Option::is_none")]
    pub identity_source: Option<Vec<String>>,
    /// <p>The validation expression does not apply to the REQUEST authorizer.</p>
    #[serde(rename = "IdentityValidationExpression")]
    #[serde(skip_serializing_if = "Option::is_none")]
    pub identity_validation_expression: Option<String>,
    /// <p>Represents the configuration of a JWT authorizer. Required for the JWT authorizer type. Supported only for HTTP APIs.</p>
    #[serde(rename = "JwtConfiguration")]
    #[serde(skip_serializing_if = "Option::is_none")]
    pub jwt_configuration: Option<JWTConfiguration>,
    /// <p>The name of the authorizer.</p>
    #[serde(rename = "Name")]
    #[serde(skip_serializing_if = "Option::is_none")]
    pub name: Option<String>,
}

/// <p>Creates a new Deployment resource to represent a deployment.</p>
#[derive(Default, Debug, Clone, PartialEq, Serialize)]
#[cfg_attr(feature = "deserialize_structs", derive(Deserialize))]
pub struct CreateDeploymentRequest {
    /// <p>The API identifier.</p>
    #[serde(rename = "ApiId")]
    pub api_id: String,
    /// <p>The description for the deployment resource.</p>
    #[serde(rename = "Description")]
    #[serde(skip_serializing_if = "Option::is_none")]
    pub description: Option<String>,
    /// <p>The name of the Stage resource for the Deployment resource to create.</p>
    #[serde(rename = "StageName")]
    #[serde(skip_serializing_if = "Option::is_none")]
    pub stage_name: Option<String>,
}

#[derive(Default, Debug, Clone, PartialEq, Deserialize)]
#[cfg_attr(any(test, feature = "serialize_structs"), derive(Serialize))]
pub struct CreateDeploymentResponse {
    /// <p>Specifies whether a deployment was automatically released.</p>
    #[serde(rename = "AutoDeployed")]
    #[serde(skip_serializing_if = "Option::is_none")]
    pub auto_deployed: Option<bool>,
    /// <p>The date and time when the Deployment resource was created.</p>
    #[serde(rename = "CreatedDate")]
    #[serde(skip_serializing_if = "Option::is_none")]
    pub created_date: Option<f64>,
    /// <p>The identifier for the deployment.</p>
    #[serde(rename = "DeploymentId")]
    #[serde(skip_serializing_if = "Option::is_none")]
    pub deployment_id: Option<String>,
    /// <p>The status of the deployment: PENDING, FAILED, or SUCCEEDED.</p>
    #[serde(rename = "DeploymentStatus")]
    #[serde(skip_serializing_if = "Option::is_none")]
    pub deployment_status: Option<String>,
    /// <p>May contain additional feedback on the status of an API deployment.</p>
    #[serde(rename = "DeploymentStatusMessage")]
    #[serde(skip_serializing_if = "Option::is_none")]
    pub deployment_status_message: Option<String>,
    /// <p>The description for the deployment.</p>
    #[serde(rename = "Description")]
    #[serde(skip_serializing_if = "Option::is_none")]
    pub description: Option<String>,
}

/// <p>Creates a new DomainName resource to represent a domain name.</p>
#[derive(Default, Debug, Clone, PartialEq, Serialize)]
#[cfg_attr(feature = "deserialize_structs", derive(Deserialize))]
pub struct CreateDomainNameRequest {
    /// <p>The domain name.</p>
    #[serde(rename = "DomainName")]
    pub domain_name: String,
    /// <p>The domain name configurations.</p>
    #[serde(rename = "DomainNameConfigurations")]
    #[serde(skip_serializing_if = "Option::is_none")]
    pub domain_name_configurations: Option<Vec<DomainNameConfiguration>>,
    /// <p>The collection of tags associated with a domain name.</p>
    #[serde(rename = "Tags")]
    #[serde(skip_serializing_if = "Option::is_none")]
    pub tags: Option<::std::collections::HashMap<String, String>>,
}

#[derive(Default, Debug, Clone, PartialEq, Deserialize)]
#[cfg_attr(any(test, feature = "serialize_structs"), derive(Serialize))]
pub struct CreateDomainNameResponse {
    /// <p>The API mapping selection expression.</p>
    #[serde(rename = "ApiMappingSelectionExpression")]
    #[serde(skip_serializing_if = "Option::is_none")]
    pub api_mapping_selection_expression: Option<String>,
    /// <p>The name of the DomainName resource.</p>
    #[serde(rename = "DomainName")]
    #[serde(skip_serializing_if = "Option::is_none")]
    pub domain_name: Option<String>,
    /// <p>The domain name configurations.</p>
    #[serde(rename = "DomainNameConfigurations")]
    #[serde(skip_serializing_if = "Option::is_none")]
    pub domain_name_configurations: Option<Vec<DomainNameConfiguration>>,
    /// <p>The collection of tags associated with a domain name.</p>
    #[serde(rename = "Tags")]
    #[serde(skip_serializing_if = "Option::is_none")]
    pub tags: Option<::std::collections::HashMap<String, String>>,
}

/// <p>Creates a new Integration resource to represent an integration.</p>
#[derive(Default, Debug, Clone, PartialEq, Serialize)]
#[cfg_attr(feature = "deserialize_structs", derive(Deserialize))]
pub struct CreateIntegrationRequest {
    /// <p>The API identifier.</p>
    #[serde(rename = "ApiId")]
    pub api_id: String,
    /// <p>The connection ID.</p>
    #[serde(rename = "ConnectionId")]
    #[serde(skip_serializing_if = "Option::is_none")]
    pub connection_id: Option<String>,
    /// <p>The type of the network connection to the integration endpoint. Currently the only valid value is INTERNET, for connections through the public routable internet.</p>
    #[serde(rename = "ConnectionType")]
    #[serde(skip_serializing_if = "Option::is_none")]
    pub connection_type: Option<String>,
    /// <p>Supported only for WebSocket APIs. Specifies how to handle response payload content type conversions. Supported values are CONVERT_TO_BINARY and CONVERT_TO_TEXT, with the following behaviors:</p> <p>CONVERT_TO_BINARY: Converts a response payload from a Base64-encoded string to the corresponding binary blob.</p> <p>CONVERT_TO_TEXT: Converts a response payload from a binary blob to a Base64-encoded string.</p> <p>If this property is not defined, the response payload will be passed through from the integration response to the route response or method response without modification.</p>
    #[serde(rename = "ContentHandlingStrategy")]
    #[serde(skip_serializing_if = "Option::is_none")]
    pub content_handling_strategy: Option<String>,
    /// <p>Specifies the credentials required for the integration, if any. For AWS integrations, three options are available. To specify an IAM Role for API Gateway to assume, use the role's Amazon Resource Name (ARN). To require that the caller's identity be passed through from the request, specify the string arn:aws:iam::*:user/*. To use resource-based permissions on supported AWS services, specify null.</p>
    #[serde(rename = "CredentialsArn")]
    #[serde(skip_serializing_if = "Option::is_none")]
    pub credentials_arn: Option<String>,
    /// <p>The description of the integration.</p>
    #[serde(rename = "Description")]
    #[serde(skip_serializing_if = "Option::is_none")]
    pub description: Option<String>,
    /// <p>Specifies the integration's HTTP method type.</p>
    #[serde(rename = "IntegrationMethod")]
    #[serde(skip_serializing_if = "Option::is_none")]
    pub integration_method: Option<String>,
    /// <p>The integration type of an integration. One of the following:</p> <p>AWS: for integrating the route or method request with an AWS service action, including the Lambda function-invoking action. With the Lambda function-invoking action, this is referred to as the Lambda custom integration. With any other AWS service action, this is known as AWS integration. Supported only for WebSocket APIs.</p> <p>AWS_PROXY: for integrating the route or method request with the Lambda function-invoking action with the client request passed through as-is. This integration is also referred to as Lambda proxy integration.</p> <p>HTTP: for integrating the route or method request with an HTTP endpoint. This integration is also referred to as the HTTP custom integration. Supported only for WebSocket APIs.</p> <p>HTTP_PROXY: for integrating route or method request with an HTTP endpoint, with the client request passed through as-is. This is also referred to as HTTP proxy integration.</p> <p>MOCK: for integrating the route or method request with API Gateway as a "loopback" endpoint without invoking any backend. Supported only for WebSocket APIs.</p>
    #[serde(rename = "IntegrationType")]
    pub integration_type: String,
    /// <p>For a Lambda proxy integration, this is the URI of the Lambda function.</p>
    #[serde(rename = "IntegrationUri")]
    #[serde(skip_serializing_if = "Option::is_none")]
    pub integration_uri: Option<String>,
    /// <p>Specifies the pass-through behavior for incoming requests based on the Content-Type header in the request, and the available mapping templates specified as the requestTemplates property on the Integration resource. There are three valid values: WHEN_NO_MATCH, WHEN_NO_TEMPLATES, and NEVER. Supported only for WebSocket APIs.</p> <p>WHEN_NO_MATCH passes the request body for unmapped content types through to the integration backend without transformation.</p> <p>NEVER rejects unmapped content types with an HTTP 415 Unsupported Media Type response.</p> <p>WHEN_NO_TEMPLATES allows pass-through when the integration has no content types mapped to templates. However, if there is at least one content type defined, unmapped content types will be rejected with the same HTTP 415 Unsupported Media Type response.</p>
    #[serde(rename = "PassthroughBehavior")]
    #[serde(skip_serializing_if = "Option::is_none")]
    pub passthrough_behavior: Option<String>,
    /// <p>Specifies the format of the payload sent to an integration. Required for HTTP APIs. Currently, the only supported value is 1.0.</p>
    #[serde(rename = "PayloadFormatVersion")]
    #[serde(skip_serializing_if = "Option::is_none")]
    pub payload_format_version: Option<String>,
    /// <p>A key-value map specifying request parameters that are passed from the method request to the backend. The key is an integration request parameter name and the associated value is a method request parameter value or static value that must be enclosed within single quotes and pre-encoded as required by the backend. The method request parameter value must match the pattern of method.request.<replaceable>{location}</replaceable>.<replaceable>{name}</replaceable>
    /// , where
    /// <replaceable>{location}</replaceable>
    /// is querystring, path, or header; and
    /// <replaceable>{name}</replaceable>
    /// must be a valid and unique method request parameter name. Supported only for WebSocket APIs.</p>
    #[serde(rename = "RequestParameters")]
    #[serde(skip_serializing_if = "Option::is_none")]
    pub request_parameters: Option<::std::collections::HashMap<String, String>>,
    /// <p>Represents a map of Velocity templates that are applied on the request payload based on the value of the Content-Type header sent by the client. The content type value is the key in this map, and the template (as a String) is the value. Supported only for WebSocket APIs.</p>
    #[serde(rename = "RequestTemplates")]
    #[serde(skip_serializing_if = "Option::is_none")]
    pub request_templates: Option<::std::collections::HashMap<String, String>>,
    /// <p>The template selection expression for the integration.</p>
    #[serde(rename = "TemplateSelectionExpression")]
    #[serde(skip_serializing_if = "Option::is_none")]
    pub template_selection_expression: Option<String>,
    /// <p>Custom timeout between 50 and 29,000 milliseconds. The default value is 29,000 milliseconds or 29 seconds for WebSocket APIs. The default value is 5,000 milliseconds, or 5 seconds for HTTP APIs.</p>
    #[serde(rename = "TimeoutInMillis")]
    #[serde(skip_serializing_if = "Option::is_none")]
    pub timeout_in_millis: Option<i64>,
}

/// <p>Creates a new IntegrationResponse resource to represent an integration response.</p>
#[derive(Default, Debug, Clone, PartialEq, Serialize)]
pub struct CreateIntegrationResponseRequest {
    /// <p>The API identifier.</p>
    #[serde(rename = "ApiId")]
    pub api_id: String,
    /// <p>Specifies how to handle response payload content type conversions. Supported values are CONVERT_TO_BINARY and CONVERT_TO_TEXT, with the following behaviors:</p> <p>CONVERT_TO_BINARY: Converts a response payload from a Base64-encoded string to the corresponding binary blob.</p> <p>CONVERT_TO_TEXT: Converts a response payload from a binary blob to a Base64-encoded string.</p> <p>If this property is not defined, the response payload will be passed through from the integration response to the route response or method response without modification.</p>
    #[serde(rename = "ContentHandlingStrategy")]
    #[serde(skip_serializing_if = "Option::is_none")]
    pub content_handling_strategy: Option<String>,
    /// <p>The integration ID.</p>
    #[serde(rename = "IntegrationId")]
    pub integration_id: String,
    /// <p>The integration response key.</p>
    #[serde(rename = "IntegrationResponseKey")]
    pub integration_response_key: String,
    /// <p>A key-value map specifying response parameters that are passed to the method response from the backend. The key is a method response header parameter name and the mapped value is an integration response header value, a static value enclosed within a pair of single quotes, or a JSON expression from the integration response body. The mapping key must match the pattern of method.response.header.{name}, where {name} is a valid and unique header name. The mapped non-static value must match the pattern of integration.response.header.{name} or integration.response.body.{JSON-expression}, where {name} is a valid and unique response header name and {JSON-expression} is a valid JSON expression without the $ prefix.</p>
    #[serde(rename = "ResponseParameters")]
    #[serde(skip_serializing_if = "Option::is_none")]
    pub response_parameters: Option<::std::collections::HashMap<String, String>>,
    /// <p>The collection of response templates for the integration response as a string-to-string map of key-value pairs. Response templates are represented as a key/value map, with a content-type as the key and a template as the value.</p>
    #[serde(rename = "ResponseTemplates")]
    #[serde(skip_serializing_if = "Option::is_none")]
    pub response_templates: Option<::std::collections::HashMap<String, String>>,
    /// <p>The template selection expression for the integration response. Supported only for WebSocket APIs.</p>
    #[serde(rename = "TemplateSelectionExpression")]
    #[serde(skip_serializing_if = "Option::is_none")]
    pub template_selection_expression: Option<String>,
}

#[derive(Default, Debug, Clone, PartialEq, Deserialize)]
#[cfg_attr(any(test, feature = "serialize_structs"), derive(Serialize))]
pub struct CreateIntegrationResponseResponse {
    /// <p>Supported only for WebSocket APIs. Specifies how to handle response payload content type conversions. Supported values are CONVERT_TO_BINARY and CONVERT_TO_TEXT, with the following behaviors:</p> <p>CONVERT_TO_BINARY: Converts a response payload from a Base64-encoded string to the corresponding binary blob.</p> <p>CONVERT_TO_TEXT: Converts a response payload from a binary blob to a Base64-encoded string.</p> <p>If this property is not defined, the response payload will be passed through from the integration response to the route response or method response without modification.</p>
    #[serde(rename = "ContentHandlingStrategy")]
    #[serde(skip_serializing_if = "Option::is_none")]
    pub content_handling_strategy: Option<String>,
    /// <p>The integration response ID.</p>
    #[serde(rename = "IntegrationResponseId")]
    #[serde(skip_serializing_if = "Option::is_none")]
    pub integration_response_id: Option<String>,
    /// <p>The integration response key.</p>
    #[serde(rename = "IntegrationResponseKey")]
    #[serde(skip_serializing_if = "Option::is_none")]
    pub integration_response_key: Option<String>,
    /// <p>A key-value map specifying response parameters that are passed to the method response from the backend. The key is a method response header parameter name and the mapped value is an integration response header value, a static value enclosed within a pair of single quotes, or a JSON expression from the integration response body. The mapping key must match the pattern of method.response.header.{name}, where name is a valid and unique header name. The mapped non-static value must match the pattern of integration.response.header.{name} or integration.response.body.{JSON-expression}, where name is a valid and unique response header name and JSON-expression is a valid JSON expression without the $ prefix.</p>
    #[serde(rename = "ResponseParameters")]
    #[serde(skip_serializing_if = "Option::is_none")]
    pub response_parameters: Option<::std::collections::HashMap<String, String>>,
    /// <p>The collection of response templates for the integration response as a string-to-string map of key-value pairs. Response templates are represented as a key/value map, with a content-type as the key and a template as the value.</p>
    #[serde(rename = "ResponseTemplates")]
    #[serde(skip_serializing_if = "Option::is_none")]
    pub response_templates: Option<::std::collections::HashMap<String, String>>,
    /// <p>The template selection expressions for the integration response.</p>
    #[serde(rename = "TemplateSelectionExpression")]
    #[serde(skip_serializing_if = "Option::is_none")]
    pub template_selection_expression: Option<String>,
}

#[derive(Default, Debug, Clone, PartialEq, Deserialize)]
#[cfg_attr(any(test, feature = "serialize_structs"), derive(Serialize))]
pub struct CreateIntegrationResult {
    /// <p>Specifies whether an integration is managed by API Gateway. If you created an API using using quick create, the resulting integration is managed by API Gateway. You can update a managed integration, but you can't delete it.</p>
    #[serde(rename = "ApiGatewayManaged")]
    #[serde(skip_serializing_if = "Option::is_none")]
    pub api_gateway_managed: Option<bool>,
    /// <p>The connection ID.</p>
    #[serde(rename = "ConnectionId")]
    #[serde(skip_serializing_if = "Option::is_none")]
    pub connection_id: Option<String>,
    /// <p>The type of the network connection to the integration endpoint. Currently the only valid value is INTERNET, for connections through the public routable internet.</p>
    #[serde(rename = "ConnectionType")]
    #[serde(skip_serializing_if = "Option::is_none")]
    pub connection_type: Option<String>,
    /// <p>Supported only for WebSocket APIs. Specifies how to handle response payload content type conversions. Supported values are CONVERT_TO_BINARY and CONVERT_TO_TEXT, with the following behaviors:</p> <p>CONVERT_TO_BINARY: Converts a response payload from a Base64-encoded string to the corresponding binary blob.</p> <p>CONVERT_TO_TEXT: Converts a response payload from a binary blob to a Base64-encoded string.</p> <p>If this property is not defined, the response payload will be passed through from the integration response to the route response or method response without modification.</p>
    #[serde(rename = "ContentHandlingStrategy")]
    #[serde(skip_serializing_if = "Option::is_none")]
    pub content_handling_strategy: Option<String>,
    /// <p>Specifies the credentials required for the integration, if any. For AWS integrations, three options are available. To specify an IAM Role for API Gateway to assume, use the role's Amazon Resource Name (ARN). To require that the caller's identity be passed through from the request, specify the string arn:aws:iam::*:user/*. To use resource-based permissions on supported AWS services, specify null.</p>
    #[serde(rename = "CredentialsArn")]
    #[serde(skip_serializing_if = "Option::is_none")]
    pub credentials_arn: Option<String>,
    /// <p>Represents the description of an integration.</p>
    #[serde(rename = "Description")]
    #[serde(skip_serializing_if = "Option::is_none")]
    pub description: Option<String>,
    /// <p>Represents the identifier of an integration.</p>
    #[serde(rename = "IntegrationId")]
    #[serde(skip_serializing_if = "Option::is_none")]
    pub integration_id: Option<String>,
    /// <p>Specifies the integration's HTTP method type.</p>
    #[serde(rename = "IntegrationMethod")]
    #[serde(skip_serializing_if = "Option::is_none")]
    pub integration_method: Option<String>,
    /// <p>The integration response selection expression for the integration. Supported only for WebSocket APIs. See <a href="https://docs.aws.amazon.com/apigateway/latest/developerguide/apigateway-websocket-api-selection-expressions.html#apigateway-websocket-api-integration-response-selection-expressions">Integration Response Selection Expressions</a>.</p>
    #[serde(rename = "IntegrationResponseSelectionExpression")]
    #[serde(skip_serializing_if = "Option::is_none")]
    pub integration_response_selection_expression: Option<String>,
    /// <p>The integration type of an integration. One of the following:</p> <p>AWS: for integrating the route or method request with an AWS service action, including the Lambda function-invoking action. With the Lambda function-invoking action, this is referred to as the Lambda custom integration. With any other AWS service action, this is known as AWS integration. Supported only for WebSocket APIs.</p> <p>AWS_PROXY: for integrating the route or method request with the Lambda function-invoking action with the client request passed through as-is. This integration is also referred to as Lambda proxy integration.</p> <p>HTTP: for integrating the route or method request with an HTTP endpoint. This integration is also referred to as the HTTP custom integration. Supported only for WebSocket APIs.</p> <p>HTTP_PROXY: for integrating route or method request with an HTTP endpoint, with the client request passed through as-is. This is also referred to as HTTP proxy integration.</p> <p>MOCK: for integrating the route or method request with API Gateway as a "loopback" endpoint without invoking any backend. Supported only for WebSocket APIs.</p>
    #[serde(rename = "IntegrationType")]
    #[serde(skip_serializing_if = "Option::is_none")]
    pub integration_type: Option<String>,
    /// <p>For a Lambda proxy integration, this is the URI of the Lambda function.</p>
    #[serde(rename = "IntegrationUri")]
    #[serde(skip_serializing_if = "Option::is_none")]
    pub integration_uri: Option<String>,
    /// <p>Specifies the pass-through behavior for incoming requests based on the Content-Type header in the request, and the available mapping templates specified as the requestTemplates property on the Integration resource. There are three valid values: WHEN_NO_MATCH, WHEN_NO_TEMPLATES, and NEVER. Supported only for WebSocket APIs.</p> <p>WHEN_NO_MATCH passes the request body for unmapped content types through to the integration backend without transformation.</p> <p>NEVER rejects unmapped content types with an HTTP 415 Unsupported Media Type response.</p> <p>WHEN_NO_TEMPLATES allows pass-through when the integration has no content types mapped to templates. However, if there is at least one content type defined, unmapped content types will be rejected with the same HTTP 415 Unsupported Media Type response.</p>
    #[serde(rename = "PassthroughBehavior")]
    #[serde(skip_serializing_if = "Option::is_none")]
    pub passthrough_behavior: Option<String>,
    /// <p>Specifies the format of the payload sent to an integration. Required for HTTP APIs. Currently, the only supported value is 1.0.</p>
    #[serde(rename = "PayloadFormatVersion")]
    #[serde(skip_serializing_if = "Option::is_none")]
    pub payload_format_version: Option<String>,
    /// <p>A key-value map specifying request parameters that are passed from the method request to the backend. The key is an integration request parameter name and the associated value is a method request parameter value or static value that must be enclosed within single quotes and pre-encoded as required by the backend. The method request parameter value must match the pattern of method.request.<replaceable>{location}</replaceable>.<replaceable>{name}</replaceable>
    /// , where
    /// <replaceable>{location}</replaceable>
    /// is querystring, path, or header; and
    /// <replaceable>{name}</replaceable>
    /// must be a valid and unique method request parameter name. Supported only for WebSocket APIs.</p>
    #[serde(rename = "RequestParameters")]
    #[serde(skip_serializing_if = "Option::is_none")]
    pub request_parameters: Option<::std::collections::HashMap<String, String>>,
    /// <p>Represents a map of Velocity templates that are applied on the request payload based on the value of the Content-Type header sent by the client. The content type value is the key in this map, and the template (as a String) is the value. Supported only for WebSocket APIs.</p>
    #[serde(rename = "RequestTemplates")]
    #[serde(skip_serializing_if = "Option::is_none")]
    pub request_templates: Option<::std::collections::HashMap<String, String>>,
    /// <p>The template selection expression for the integration. Supported only for WebSocket APIs.</p>
    #[serde(rename = "TemplateSelectionExpression")]
    #[serde(skip_serializing_if = "Option::is_none")]
    pub template_selection_expression: Option<String>,
    /// <p>Custom timeout between 50 and 29,000 milliseconds. The default value is 29,000 milliseconds or 29 seconds for WebSocket APIs. The default value is 5,000 milliseconds, or 5 seconds for HTTP APIs.</p>
    #[serde(rename = "TimeoutInMillis")]
    #[serde(skip_serializing_if = "Option::is_none")]
    pub timeout_in_millis: Option<i64>,
}

<<<<<<< HEAD
#[derive(Default, Debug, Clone, PartialEq, Serialize)]
#[cfg_attr(feature = "deserialize_structs", derive(Deserialize))]
pub struct CreateIntegrationResponseRequest {
    /// <p>The API identifier.</p>
    #[serde(rename = "ApiId")]
    pub api_id: String,
    /// <p>Specifies how to handle response payload content type conversions. Supported
    /// values are CONVERT_TO_BINARY and CONVERT_TO_TEXT, with the
    /// following behaviors:</p><p>
    /// CONVERT_TO_BINARY: Converts a response payload from a Base64-encoded
    /// string to the corresponding binary blob.</p><p>
    /// CONVERT_TO_TEXT: Converts a response payload from a binary blob to a
    /// Base64-encoded string.</p><p>If this property is not defined, the response payload will be passed through from
    /// the integration response to the route response or method response without
    /// modification.</p>
    #[serde(rename = "ContentHandlingStrategy")]
    #[serde(skip_serializing_if = "Option::is_none")]
    pub content_handling_strategy: Option<String>,
    /// <p>The integration ID.</p>
    #[serde(rename = "IntegrationId")]
    pub integration_id: String,
    /// <p>The integration response key.</p>
    #[serde(rename = "IntegrationResponseKey")]
    pub integration_response_key: String,
    /// <p>A key-value map specifying response parameters that are passed to the method
    /// response from the backend. The key is a method response header parameter name and the
    /// mapped value is an integration response header value, a static value enclosed within
    /// a pair of single quotes, or a JSON expression from the integration response body. The
    /// mapping key must match the pattern of method.response.header.{name},
    /// where {name} is a valid and unique header name. The mapped non-static
    /// value must match the pattern of integration.response.header.{name} or
    /// integration.response.body.{JSON-expression}, where
    /// {name} is a valid and unique response header name and
    /// {JSON-expression} is a valid JSON expression without the $
    /// prefix.</p>
    #[serde(rename = "ResponseParameters")]
    #[serde(skip_serializing_if = "Option::is_none")]
    pub response_parameters: Option<::std::collections::HashMap<String, String>>,
    /// <p>The collection of response templates for the integration response as a
    /// string-to-string map of key-value pairs. Response templates are represented as a
    /// key/value map, with a content-type as the key and a template as the value.</p>
    #[serde(rename = "ResponseTemplates")]
    #[serde(skip_serializing_if = "Option::is_none")]
    pub response_templates: Option<::std::collections::HashMap<String, String>>,
    /// <p>The template selection expression for the integration response.</p>
    #[serde(rename = "TemplateSelectionExpression")]
    #[serde(skip_serializing_if = "Option::is_none")]
    pub template_selection_expression: Option<String>,
}

#[derive(Default, Debug, Clone, PartialEq, Deserialize)]
#[cfg_attr(any(test, feature = "serialize_structs"), derive(Serialize))]
pub struct CreateIntegrationResponseResponse {
    /// <p>Specifies how to handle response payload content type conversions. Supported
    /// values are CONVERT_TO_BINARY and CONVERT_TO_TEXT, with the
    /// following behaviors:</p><p>
    /// CONVERT_TO_BINARY: Converts a response payload from a Base64-encoded
    /// string to the corresponding binary blob.</p><p>
    /// CONVERT_TO_TEXT: Converts a response payload from a binary blob to a
    /// Base64-encoded string.</p><p>If this property is not defined, the response payload will be passed through from
    /// the integration response to the route response or method response without
    /// modification.</p>
    #[serde(rename = "ContentHandlingStrategy")]
    #[serde(skip_serializing_if = "Option::is_none")]
    pub content_handling_strategy: Option<String>,
    /// <p>The integration response ID.</p>
    #[serde(rename = "IntegrationResponseId")]
    #[serde(skip_serializing_if = "Option::is_none")]
    pub integration_response_id: Option<String>,
    /// <p>The integration response key.</p>
    #[serde(rename = "IntegrationResponseKey")]
    #[serde(skip_serializing_if = "Option::is_none")]
    pub integration_response_key: Option<String>,
    /// <p>A key-value map specifying response parameters that are passed to the method
    /// response from the backend. The key is a method response header parameter name and the
    /// mapped value is an integration response header value, a static value enclosed within
    /// a pair of single quotes, or a JSON expression from the integration response body. The
    /// mapping key must match the pattern of method.response.header.{name}, where name is a
    /// valid and unique header name. The mapped non-static value must match the pattern of
    /// integration.response.header.{name} or integration.response.body.{JSON-expression},
    /// where name is a valid and unique response header name and JSON-expression is a valid
    /// JSON expression without the $ prefix.</p>
    #[serde(rename = "ResponseParameters")]
    #[serde(skip_serializing_if = "Option::is_none")]
    pub response_parameters: Option<::std::collections::HashMap<String, String>>,
    /// <p>The collection of response templates for the integration response as a
    /// string-to-string map of key-value pairs. Response templates are represented as a
    /// key/value map, with a content-type as the key and a template as the value.</p>
    #[serde(rename = "ResponseTemplates")]
    #[serde(skip_serializing_if = "Option::is_none")]
    pub response_templates: Option<::std::collections::HashMap<String, String>>,
    /// <p>The template selection expressions for the integration response.</p>
    #[serde(rename = "TemplateSelectionExpression")]
    #[serde(skip_serializing_if = "Option::is_none")]
    pub template_selection_expression: Option<String>,
}

=======
/// <p>Creates a new Model.</p>
>>>>>>> 36d57c13
#[derive(Default, Debug, Clone, PartialEq, Serialize)]
#[cfg_attr(feature = "deserialize_structs", derive(Deserialize))]
pub struct CreateModelRequest {
    /// <p>The API identifier.</p>
    #[serde(rename = "ApiId")]
    pub api_id: String,
    /// <p>The content-type for the model, for example, "application/json".</p>
    #[serde(rename = "ContentType")]
    #[serde(skip_serializing_if = "Option::is_none")]
    pub content_type: Option<String>,
    /// <p>The description of the model.</p>
    #[serde(rename = "Description")]
    #[serde(skip_serializing_if = "Option::is_none")]
    pub description: Option<String>,
    /// <p>The name of the model. Must be alphanumeric.</p>
    #[serde(rename = "Name")]
    pub name: String,
    /// <p>The schema for the model. For application/json models, this should be JSON schema draft 4 model.</p>
    #[serde(rename = "Schema")]
    pub schema: String,
}

#[derive(Default, Debug, Clone, PartialEq, Deserialize)]
#[cfg_attr(any(test, feature = "serialize_structs"), derive(Serialize))]
pub struct CreateModelResponse {
    /// <p>The content-type for the model, for example, "application/json".</p>
    #[serde(rename = "ContentType")]
    #[serde(skip_serializing_if = "Option::is_none")]
    pub content_type: Option<String>,
    /// <p>The description of the model.</p>
    #[serde(rename = "Description")]
    #[serde(skip_serializing_if = "Option::is_none")]
    pub description: Option<String>,
    /// <p>The model identifier.</p>
    #[serde(rename = "ModelId")]
    #[serde(skip_serializing_if = "Option::is_none")]
    pub model_id: Option<String>,
    /// <p>The name of the model. Must be alphanumeric.</p>
    #[serde(rename = "Name")]
    #[serde(skip_serializing_if = "Option::is_none")]
    pub name: Option<String>,
    /// <p>The schema for the model. For application/json models, this should be JSON schema draft 4 model.</p>
    #[serde(rename = "Schema")]
    #[serde(skip_serializing_if = "Option::is_none")]
    pub schema: Option<String>,
}

/// <p>Creates a new Route resource to represent a route.</p>
#[derive(Default, Debug, Clone, PartialEq, Serialize)]
#[cfg_attr(feature = "deserialize_structs", derive(Deserialize))]
pub struct CreateRouteRequest {
    /// <p>The API identifier.</p>
    #[serde(rename = "ApiId")]
    pub api_id: String,
    /// <p>Specifies whether an API key is required for the route. Supported only for WebSocket APIs.</p>
    #[serde(rename = "ApiKeyRequired")]
    #[serde(skip_serializing_if = "Option::is_none")]
    pub api_key_required: Option<bool>,
    /// <p>The authorization scopes supported by this route.</p>
    #[serde(rename = "AuthorizationScopes")]
    #[serde(skip_serializing_if = "Option::is_none")]
    pub authorization_scopes: Option<Vec<String>>,
    /// <p>The authorization type for the route. For WebSocket APIs, valid values are NONE for open access, AWS_IAM for using AWS IAM permissions, and CUSTOM for using a Lambda authorizer For HTTP APIs, valid values are NONE for open access, or JWT for using JSON Web Tokens.</p>
    #[serde(rename = "AuthorizationType")]
    #[serde(skip_serializing_if = "Option::is_none")]
    pub authorization_type: Option<String>,
    /// <p>The identifier of the Authorizer resource to be associated with this route. The authorizer identifier is generated by API Gateway when you created the authorizer.</p>
    #[serde(rename = "AuthorizerId")]
    #[serde(skip_serializing_if = "Option::is_none")]
    pub authorizer_id: Option<String>,
    /// <p>The model selection expression for the route. Supported only for WebSocket APIs.</p>
    #[serde(rename = "ModelSelectionExpression")]
    #[serde(skip_serializing_if = "Option::is_none")]
    pub model_selection_expression: Option<String>,
    /// <p>The operation name for the route.</p>
    #[serde(rename = "OperationName")]
    #[serde(skip_serializing_if = "Option::is_none")]
    pub operation_name: Option<String>,
    /// <p>The request models for the route. Supported only for WebSocket APIs.</p>
    #[serde(rename = "RequestModels")]
    #[serde(skip_serializing_if = "Option::is_none")]
    pub request_models: Option<::std::collections::HashMap<String, String>>,
    /// <p>The request parameters for the route. Supported only for WebSocket APIs.</p>
    #[serde(rename = "RequestParameters")]
    #[serde(skip_serializing_if = "Option::is_none")]
    pub request_parameters: Option<::std::collections::HashMap<String, ParameterConstraints>>,
    /// <p>The route key for the route.</p>
    #[serde(rename = "RouteKey")]
    pub route_key: String,
    /// <p>The route response selection expression for the route. Supported only for WebSocket APIs.</p>
    #[serde(rename = "RouteResponseSelectionExpression")]
    #[serde(skip_serializing_if = "Option::is_none")]
    pub route_response_selection_expression: Option<String>,
    /// <p>The target for the route.</p>
    #[serde(rename = "Target")]
    #[serde(skip_serializing_if = "Option::is_none")]
    pub target: Option<String>,
}

/// <p>Creates a new RouteResponse resource to represent a route response.</p>
#[derive(Default, Debug, Clone, PartialEq, Serialize)]
#[cfg_attr(feature = "deserialize_structs", derive(Deserialize))]
pub struct CreateRouteResponseRequest {
    /// <p>The API identifier.</p>
    #[serde(rename = "ApiId")]
    pub api_id: String,
    /// <p>The model selection expression for the route response. Supported only for WebSocket APIs.</p>
    #[serde(rename = "ModelSelectionExpression")]
    #[serde(skip_serializing_if = "Option::is_none")]
    pub model_selection_expression: Option<String>,
    /// <p>The response models for the route response.</p>
    #[serde(rename = "ResponseModels")]
    #[serde(skip_serializing_if = "Option::is_none")]
    pub response_models: Option<::std::collections::HashMap<String, String>>,
    /// <p>The route response parameters.</p>
    #[serde(rename = "ResponseParameters")]
    #[serde(skip_serializing_if = "Option::is_none")]
    pub response_parameters: Option<::std::collections::HashMap<String, ParameterConstraints>>,
    /// <p>The route ID.</p>
    #[serde(rename = "RouteId")]
    pub route_id: String,
    /// <p>The route response key.</p>
    #[serde(rename = "RouteResponseKey")]
    pub route_response_key: String,
}

#[derive(Default, Debug, Clone, PartialEq, Deserialize)]
#[cfg_attr(any(test, feature = "serialize_structs"), derive(Serialize))]
pub struct CreateRouteResponseResponse {
    /// <p>Represents the model selection expression of a route response. Supported only for WebSocket APIs.</p>
    #[serde(rename = "ModelSelectionExpression")]
    #[serde(skip_serializing_if = "Option::is_none")]
    pub model_selection_expression: Option<String>,
    /// <p>Represents the response models of a route response.</p>
    #[serde(rename = "ResponseModels")]
    #[serde(skip_serializing_if = "Option::is_none")]
    pub response_models: Option<::std::collections::HashMap<String, String>>,
    /// <p>Represents the response parameters of a route response.</p>
    #[serde(rename = "ResponseParameters")]
    #[serde(skip_serializing_if = "Option::is_none")]
    pub response_parameters: Option<::std::collections::HashMap<String, ParameterConstraints>>,
    /// <p>Represents the identifier of a route response.</p>
    #[serde(rename = "RouteResponseId")]
    #[serde(skip_serializing_if = "Option::is_none")]
    pub route_response_id: Option<String>,
    /// <p>Represents the route response key of a route response.</p>
    #[serde(rename = "RouteResponseKey")]
    #[serde(skip_serializing_if = "Option::is_none")]
    pub route_response_key: Option<String>,
}

#[derive(Default, Debug, Clone, PartialEq, Deserialize)]
#[cfg_attr(any(test, feature = "serialize_structs"), derive(Serialize))]
pub struct CreateRouteResult {
    /// <p>Specifies whether a route is managed by API Gateway. If you created an API using quick create, the $default route is managed by API Gateway. You can't modify the $default route key.</p>
    #[serde(rename = "ApiGatewayManaged")]
    #[serde(skip_serializing_if = "Option::is_none")]
    pub api_gateway_managed: Option<bool>,
    /// <p>Specifies whether an API key is required for this route. Supported only for WebSocket APIs.</p>
    #[serde(rename = "ApiKeyRequired")]
    #[serde(skip_serializing_if = "Option::is_none")]
    pub api_key_required: Option<bool>,
    /// <p>A list of authorization scopes configured on a route. The scopes are used with a JWT authorizer to authorize the method invocation. The authorization works by matching the route scopes against the scopes parsed from the access token in the incoming request. The method invocation is authorized if any route scope matches a claimed scope in the access token. Otherwise, the invocation is not authorized. When the route scope is configured, the client must provide an access token instead of an identity token for authorization purposes.</p>
    #[serde(rename = "AuthorizationScopes")]
    #[serde(skip_serializing_if = "Option::is_none")]
    pub authorization_scopes: Option<Vec<String>>,
    /// <p>The authorization type for the route. For WebSocket APIs, valid values are NONE for open access, AWS_IAM for using AWS IAM permissions, and CUSTOM for using a Lambda authorizer For HTTP APIs, valid values are NONE for open access, or JWT for using JSON Web Tokens.</p>
    #[serde(rename = "AuthorizationType")]
    #[serde(skip_serializing_if = "Option::is_none")]
    pub authorization_type: Option<String>,
    /// <p>The identifier of the Authorizer resource to be associated with this route. The authorizer identifier is generated by API Gateway when you created the authorizer.</p>
    #[serde(rename = "AuthorizerId")]
    #[serde(skip_serializing_if = "Option::is_none")]
    pub authorizer_id: Option<String>,
    /// <p>The model selection expression for the route. Supported only for WebSocket APIs.</p>
    #[serde(rename = "ModelSelectionExpression")]
    #[serde(skip_serializing_if = "Option::is_none")]
    pub model_selection_expression: Option<String>,
    /// <p>The operation name for the route.</p>
    #[serde(rename = "OperationName")]
    #[serde(skip_serializing_if = "Option::is_none")]
    pub operation_name: Option<String>,
    /// <p>The request models for the route. Supported only for WebSocket APIs.</p>
    #[serde(rename = "RequestModels")]
    #[serde(skip_serializing_if = "Option::is_none")]
    pub request_models: Option<::std::collections::HashMap<String, String>>,
    /// <p>The request parameters for the route. Supported only for WebSocket APIs.</p>
    #[serde(rename = "RequestParameters")]
    #[serde(skip_serializing_if = "Option::is_none")]
    pub request_parameters: Option<::std::collections::HashMap<String, ParameterConstraints>>,
    /// <p>The route ID.</p>
    #[serde(rename = "RouteId")]
    #[serde(skip_serializing_if = "Option::is_none")]
    pub route_id: Option<String>,
    /// <p>The route key for the route.</p>
    #[serde(rename = "RouteKey")]
    #[serde(skip_serializing_if = "Option::is_none")]
    pub route_key: Option<String>,
    /// <p>The route response selection expression for the route. Supported only for WebSocket APIs.</p>
    #[serde(rename = "RouteResponseSelectionExpression")]
    #[serde(skip_serializing_if = "Option::is_none")]
    pub route_response_selection_expression: Option<String>,
    /// <p>The target for the route.</p>
    #[serde(rename = "Target")]
    #[serde(skip_serializing_if = "Option::is_none")]
    pub target: Option<String>,
}

/// <p>Creates a new Stage resource to represent a stage.</p>
#[derive(Default, Debug, Clone, PartialEq, Serialize)]
#[cfg_attr(feature = "deserialize_structs", derive(Deserialize))]
pub struct CreateStageRequest {
    /// <p>Settings for logging access in this stage.</p>
    #[serde(rename = "AccessLogSettings")]
    #[serde(skip_serializing_if = "Option::is_none")]
    pub access_log_settings: Option<AccessLogSettings>,
    /// <p>The API identifier.</p>
    #[serde(rename = "ApiId")]
    pub api_id: String,
    /// <p>Specifies whether updates to an API automatically trigger a new deployment. The default value is false.</p>
    #[serde(rename = "AutoDeploy")]
    #[serde(skip_serializing_if = "Option::is_none")]
    pub auto_deploy: Option<bool>,
    /// <p>The identifier of a client certificate for a Stage. Supported only for WebSocket APIs.</p>
    #[serde(rename = "ClientCertificateId")]
    #[serde(skip_serializing_if = "Option::is_none")]
    pub client_certificate_id: Option<String>,
    /// <p>The default route settings for the stage.</p>
    #[serde(rename = "DefaultRouteSettings")]
    #[serde(skip_serializing_if = "Option::is_none")]
    pub default_route_settings: Option<RouteSettings>,
    /// <p>The deployment identifier of the API stage.</p>
    #[serde(rename = "DeploymentId")]
    #[serde(skip_serializing_if = "Option::is_none")]
    pub deployment_id: Option<String>,
    /// <p>The description for the API stage.</p>
    #[serde(rename = "Description")]
    #[serde(skip_serializing_if = "Option::is_none")]
    pub description: Option<String>,
    /// <p>Route settings for the stage, by routeKey.</p>
    #[serde(rename = "RouteSettings")]
    #[serde(skip_serializing_if = "Option::is_none")]
    pub route_settings: Option<::std::collections::HashMap<String, RouteSettings>>,
    /// <p>The name of the stage.</p>
    #[serde(rename = "StageName")]
    pub stage_name: String,
    /// <p>A map that defines the stage variables for a Stage. Variable names can have alphanumeric and underscore characters, and the values must match [A-Za-z0-9-._~:/?#&amp;=,]+. Supported only for WebSocket APIs.</p>
    #[serde(rename = "StageVariables")]
    #[serde(skip_serializing_if = "Option::is_none")]
    pub stage_variables: Option<::std::collections::HashMap<String, String>>,
    /// <p>The collection of tags. Each tag element is associated with a given resource.</p>
    #[serde(rename = "Tags")]
    #[serde(skip_serializing_if = "Option::is_none")]
    pub tags: Option<::std::collections::HashMap<String, String>>,
}

#[derive(Default, Debug, Clone, PartialEq, Deserialize)]
#[cfg_attr(any(test, feature = "serialize_structs"), derive(Serialize))]
pub struct CreateStageResponse {
    /// <p>Settings for logging access in this stage.</p>
    #[serde(rename = "AccessLogSettings")]
    #[serde(skip_serializing_if = "Option::is_none")]
    pub access_log_settings: Option<AccessLogSettings>,
    /// <p>Specifies whether a stage is managed by API Gateway. If you created an API using quick create, the $default stage is managed by API Gateway. You can't modify the $default stage.</p>
    #[serde(rename = "ApiGatewayManaged")]
    #[serde(skip_serializing_if = "Option::is_none")]
    pub api_gateway_managed: Option<bool>,
    /// <p>Specifies whether updates to an API automatically trigger a new deployment. The default value is false.</p>
    #[serde(rename = "AutoDeploy")]
    #[serde(skip_serializing_if = "Option::is_none")]
    pub auto_deploy: Option<bool>,
    /// <p>The identifier of a client certificate for a Stage. Supported only for WebSocket APIs.</p>
    #[serde(rename = "ClientCertificateId")]
    #[serde(skip_serializing_if = "Option::is_none")]
    pub client_certificate_id: Option<String>,
    /// <p>The timestamp when the stage was created.</p>
    #[serde(rename = "CreatedDate")]
    #[serde(skip_serializing_if = "Option::is_none")]
    pub created_date: Option<f64>,
    /// <p>Default route settings for the stage.</p>
    #[serde(rename = "DefaultRouteSettings")]
    #[serde(skip_serializing_if = "Option::is_none")]
    pub default_route_settings: Option<RouteSettings>,
    /// <p>The identifier of the Deployment that the Stage is associated with. Can't be updated if autoDeploy is enabled.</p>
    #[serde(rename = "DeploymentId")]
    #[serde(skip_serializing_if = "Option::is_none")]
    pub deployment_id: Option<String>,
    /// <p>The description of the stage.</p>
    #[serde(rename = "Description")]
    #[serde(skip_serializing_if = "Option::is_none")]
    pub description: Option<String>,
    /// <p>Describes the status of the last deployment of a stage. Supported only for stages with autoDeploy enabled.</p>
    #[serde(rename = "LastDeploymentStatusMessage")]
    #[serde(skip_serializing_if = "Option::is_none")]
    pub last_deployment_status_message: Option<String>,
    /// <p>The timestamp when the stage was last updated.</p>
    #[serde(rename = "LastUpdatedDate")]
    #[serde(skip_serializing_if = "Option::is_none")]
    pub last_updated_date: Option<f64>,
    /// <p>Route settings for the stage, by routeKey.</p>
    #[serde(rename = "RouteSettings")]
    #[serde(skip_serializing_if = "Option::is_none")]
    pub route_settings: Option<::std::collections::HashMap<String, RouteSettings>>,
    /// <p>The name of the stage.</p>
    #[serde(rename = "StageName")]
    #[serde(skip_serializing_if = "Option::is_none")]
    pub stage_name: Option<String>,
    /// <p>A map that defines the stage variables for a stage resource. Variable names can have alphanumeric and underscore characters, and the values must match [A-Za-z0-9-._~:/?#&amp;=,]+. Supported only for WebSocket APIs.</p>
    #[serde(rename = "StageVariables")]
    #[serde(skip_serializing_if = "Option::is_none")]
    pub stage_variables: Option<::std::collections::HashMap<String, String>>,
    /// <p>The collection of tags. Each tag element is associated with a given resource.</p>
    #[serde(rename = "Tags")]
    #[serde(skip_serializing_if = "Option::is_none")]
    pub tags: Option<::std::collections::HashMap<String, String>>,
}

#[derive(Default, Debug, Clone, PartialEq, Serialize)]
#[cfg_attr(feature = "deserialize_structs", derive(Deserialize))]
pub struct DeleteApiMappingRequest {
    /// <p>The API mapping identifier.</p>
    #[serde(rename = "ApiMappingId")]
    pub api_mapping_id: String,
    /// <p>The domain name.</p>
    #[serde(rename = "DomainName")]
    pub domain_name: String,
}

#[derive(Default, Debug, Clone, PartialEq, Serialize)]
#[cfg_attr(feature = "deserialize_structs", derive(Deserialize))]
pub struct DeleteApiRequest {
    /// <p>The API identifier.</p>
    #[serde(rename = "ApiId")]
    pub api_id: String,
}

#[derive(Default, Debug, Clone, PartialEq, Serialize)]
#[cfg_attr(feature = "deserialize_structs", derive(Deserialize))]
pub struct DeleteAuthorizerRequest {
    /// <p>The API identifier.</p>
    #[serde(rename = "ApiId")]
    pub api_id: String,
    /// <p>The authorizer identifier.</p>
    #[serde(rename = "AuthorizerId")]
    pub authorizer_id: String,
}

#[derive(Default, Debug, Clone, PartialEq, Serialize)]
<<<<<<< HEAD
#[cfg_attr(feature = "deserialize_structs", derive(Deserialize))]
=======
pub struct DeleteCorsConfigurationRequest {
    /// <p>The API identifier.</p>
    #[serde(rename = "ApiId")]
    pub api_id: String,
}

#[derive(Default, Debug, Clone, PartialEq, Serialize)]
>>>>>>> 36d57c13
pub struct DeleteDeploymentRequest {
    /// <p>The API identifier.</p>
    #[serde(rename = "ApiId")]
    pub api_id: String,
    /// <p>The deployment ID.</p>
    #[serde(rename = "DeploymentId")]
    pub deployment_id: String,
}

#[derive(Default, Debug, Clone, PartialEq, Serialize)]
#[cfg_attr(feature = "deserialize_structs", derive(Deserialize))]
pub struct DeleteDomainNameRequest {
    /// <p>The domain name.</p>
    #[serde(rename = "DomainName")]
    pub domain_name: String,
}

#[derive(Default, Debug, Clone, PartialEq, Serialize)]
#[cfg_attr(feature = "deserialize_structs", derive(Deserialize))]
pub struct DeleteIntegrationRequest {
    /// <p>The API identifier.</p>
    #[serde(rename = "ApiId")]
    pub api_id: String,
    /// <p>The integration ID.</p>
    #[serde(rename = "IntegrationId")]
    pub integration_id: String,
}

#[derive(Default, Debug, Clone, PartialEq, Serialize)]
#[cfg_attr(feature = "deserialize_structs", derive(Deserialize))]
pub struct DeleteIntegrationResponseRequest {
    /// <p>The API identifier.</p>
    #[serde(rename = "ApiId")]
    pub api_id: String,
    /// <p>The integration ID.</p>
    #[serde(rename = "IntegrationId")]
    pub integration_id: String,
    /// <p>The integration response ID.</p>
    #[serde(rename = "IntegrationResponseId")]
    pub integration_response_id: String,
}

#[derive(Default, Debug, Clone, PartialEq, Serialize)]
#[cfg_attr(feature = "deserialize_structs", derive(Deserialize))]
pub struct DeleteModelRequest {
    /// <p>The API identifier.</p>
    #[serde(rename = "ApiId")]
    pub api_id: String,
    /// <p>The model ID.</p>
    #[serde(rename = "ModelId")]
    pub model_id: String,
}

#[derive(Default, Debug, Clone, PartialEq, Serialize)]
#[cfg_attr(feature = "deserialize_structs", derive(Deserialize))]
pub struct DeleteRouteRequest {
    /// <p>The API identifier.</p>
    #[serde(rename = "ApiId")]
    pub api_id: String,
    /// <p>The route ID.</p>
    #[serde(rename = "RouteId")]
    pub route_id: String,
}

#[derive(Default, Debug, Clone, PartialEq, Serialize)]
#[cfg_attr(feature = "deserialize_structs", derive(Deserialize))]
pub struct DeleteRouteResponseRequest {
    /// <p>The API identifier.</p>
    #[serde(rename = "ApiId")]
    pub api_id: String,
    /// <p>The route ID.</p>
    #[serde(rename = "RouteId")]
    pub route_id: String,
    /// <p>The route response ID.</p>
    #[serde(rename = "RouteResponseId")]
    pub route_response_id: String,
}

#[derive(Default, Debug, Clone, PartialEq, Serialize)]
<<<<<<< HEAD
#[cfg_attr(feature = "deserialize_structs", derive(Deserialize))]
=======
pub struct DeleteRouteSettingsRequest {
    /// <p>The API identifier.</p>
    #[serde(rename = "ApiId")]
    pub api_id: String,
    /// <p>The route key.</p>
    #[serde(rename = "RouteKey")]
    pub route_key: String,
    /// <p>The stage name. Stage names can only contain alphanumeric characters, hyphens, and underscores. Maximum length is 128 characters.</p>
    #[serde(rename = "StageName")]
    pub stage_name: String,
}

#[derive(Default, Debug, Clone, PartialEq, Serialize)]
>>>>>>> 36d57c13
pub struct DeleteStageRequest {
    /// <p>The API identifier.</p>
    #[serde(rename = "ApiId")]
    pub api_id: String,
    /// <p>The stage name. Stage names can only contain alphanumeric characters, hyphens, and underscores. Maximum length is 128 characters.</p>
    #[serde(rename = "StageName")]
    pub stage_name: String,
}

/// <p>An immutable representation of an API that can be called by users. A Deployment must be associated with a Stage for it to be callable over the internet.</p>
#[derive(Default, Debug, Clone, PartialEq, Deserialize)]
#[cfg_attr(any(test, feature = "serialize_structs"), derive(Serialize))]
pub struct Deployment {
    /// <p>Specifies whether a deployment was automatically released.</p>
    #[serde(rename = "AutoDeployed")]
    #[serde(skip_serializing_if = "Option::is_none")]
    pub auto_deployed: Option<bool>,
    /// <p>The date and time when the Deployment resource was created.</p>
    #[serde(rename = "CreatedDate")]
    #[serde(skip_serializing_if = "Option::is_none")]
    pub created_date: Option<f64>,
    /// <p>The identifier for the deployment.</p>
    #[serde(rename = "DeploymentId")]
    #[serde(skip_serializing_if = "Option::is_none")]
    pub deployment_id: Option<String>,
    /// <p>The status of the deployment: PENDING, FAILED, or SUCCEEDED.</p>
    #[serde(rename = "DeploymentStatus")]
    #[serde(skip_serializing_if = "Option::is_none")]
    pub deployment_status: Option<String>,
    /// <p>May contain additional feedback on the status of an API deployment.</p>
    #[serde(rename = "DeploymentStatusMessage")]
    #[serde(skip_serializing_if = "Option::is_none")]
    pub deployment_status_message: Option<String>,
    /// <p>The description for the deployment.</p>
    #[serde(rename = "Description")]
    #[serde(skip_serializing_if = "Option::is_none")]
    pub description: Option<String>,
}

/// <p>Represents a domain name.</p>
#[derive(Default, Debug, Clone, PartialEq, Deserialize)]
#[cfg_attr(any(test, feature = "serialize_structs"), derive(Serialize))]
pub struct DomainName {
    /// <p>The API mapping selection expression.</p>
    #[serde(rename = "ApiMappingSelectionExpression")]
    #[serde(skip_serializing_if = "Option::is_none")]
    pub api_mapping_selection_expression: Option<String>,
    /// <p>The name of the DomainName resource.</p>
    #[serde(rename = "DomainName")]
    pub domain_name: String,
    /// <p>The domain name configurations.</p>
    #[serde(rename = "DomainNameConfigurations")]
    #[serde(skip_serializing_if = "Option::is_none")]
    pub domain_name_configurations: Option<Vec<DomainNameConfiguration>>,
    /// <p>The collection of tags associated with a domain name.</p>
    #[serde(rename = "Tags")]
    #[serde(skip_serializing_if = "Option::is_none")]
    pub tags: Option<::std::collections::HashMap<String, String>>,
}

/// <p>The domain name configuration.</p>
#[derive(Default, Debug, Clone, PartialEq, Serialize, Deserialize)]
pub struct DomainNameConfiguration {
    /// <p>A domain name for the API.</p>
    #[serde(rename = "ApiGatewayDomainName")]
    #[serde(skip_serializing_if = "Option::is_none")]
    pub api_gateway_domain_name: Option<String>,
    /// <p>An AWS-managed certificate that will be used by the edge-optimized endpoint for this domain name. AWS Certificate Manager is the only supported source.</p>
    #[serde(rename = "CertificateArn")]
    #[serde(skip_serializing_if = "Option::is_none")]
    pub certificate_arn: Option<String>,
    /// <p>The user-friendly name of the certificate that will be used by the edge-optimized endpoint for this domain name.</p>
    #[serde(rename = "CertificateName")]
    #[serde(skip_serializing_if = "Option::is_none")]
    pub certificate_name: Option<String>,
    /// <p>The timestamp when the certificate that was used by edge-optimized endpoint for this domain name was uploaded.</p>
    #[serde(rename = "CertificateUploadDate")]
    #[serde(skip_serializing_if = "Option::is_none")]
    pub certificate_upload_date: Option<f64>,
    /// <p>The status of the domain name migration. The valid values are AVAILABLE and UPDATING. If the status is UPDATING, the domain cannot be modified further until the existing operation is complete. If it is AVAILABLE, the domain can be updated.</p>
    #[serde(rename = "DomainNameStatus")]
    #[serde(skip_serializing_if = "Option::is_none")]
    pub domain_name_status: Option<String>,
    /// <p>An optional text message containing detailed information about status of the domain name migration.</p>
    #[serde(rename = "DomainNameStatusMessage")]
    #[serde(skip_serializing_if = "Option::is_none")]
    pub domain_name_status_message: Option<String>,
    /// <p>The endpoint type.</p>
    #[serde(rename = "EndpointType")]
    #[serde(skip_serializing_if = "Option::is_none")]
    pub endpoint_type: Option<String>,
    /// <p>The Amazon Route 53 Hosted Zone ID of the endpoint.</p>
    #[serde(rename = "HostedZoneId")]
    #[serde(skip_serializing_if = "Option::is_none")]
    pub hosted_zone_id: Option<String>,
    /// <p>The Transport Layer Security (TLS) version of the security policy for this domain name. The valid values are TLS_1_0 and TLS_1_2.</p>
    #[serde(rename = "SecurityPolicy")]
    #[serde(skip_serializing_if = "Option::is_none")]
    pub security_policy: Option<String>,
}

#[derive(Default, Debug, Clone, PartialEq, Serialize)]
#[cfg_attr(feature = "deserialize_structs", derive(Deserialize))]
pub struct GetApiMappingRequest {
    /// <p>The API mapping identifier.</p>
    #[serde(rename = "ApiMappingId")]
    pub api_mapping_id: String,
    /// <p>The domain name.</p>
    #[serde(rename = "DomainName")]
    pub domain_name: String,
}

#[derive(Default, Debug, Clone, PartialEq, Deserialize)]
#[cfg_attr(any(test, feature = "serialize_structs"), derive(Serialize))]
pub struct GetApiMappingResponse {
    /// <p>The API identifier.</p>
    #[serde(rename = "ApiId")]
    #[serde(skip_serializing_if = "Option::is_none")]
    pub api_id: Option<String>,
    /// <p>The API mapping identifier.</p>
    #[serde(rename = "ApiMappingId")]
    #[serde(skip_serializing_if = "Option::is_none")]
    pub api_mapping_id: Option<String>,
    /// <p>The API mapping key.</p>
    #[serde(rename = "ApiMappingKey")]
    #[serde(skip_serializing_if = "Option::is_none")]
    pub api_mapping_key: Option<String>,
    /// <p>The API stage.</p>
    #[serde(rename = "Stage")]
    #[serde(skip_serializing_if = "Option::is_none")]
    pub stage: Option<String>,
}

#[derive(Default, Debug, Clone, PartialEq, Serialize)]
#[cfg_attr(feature = "deserialize_structs", derive(Deserialize))]
pub struct GetApiMappingsRequest {
    /// <p>The domain name.</p>
    #[serde(rename = "DomainName")]
    pub domain_name: String,
    /// <p>The maximum number of elements to be returned for this resource.</p>
    #[serde(rename = "MaxResults")]
    #[serde(skip_serializing_if = "Option::is_none")]
    pub max_results: Option<String>,
    /// <p>The next page of elements from this collection. Not valid for the last element of the collection.</p>
    #[serde(rename = "NextToken")]
    #[serde(skip_serializing_if = "Option::is_none")]
    pub next_token: Option<String>,
}

#[derive(Default, Debug, Clone, PartialEq, Deserialize)]
#[cfg_attr(any(test, feature = "serialize_structs"), derive(Serialize))]
pub struct GetApiMappingsResponse {
    /// <p>The elements from this collection.</p>
    #[serde(rename = "Items")]
    #[serde(skip_serializing_if = "Option::is_none")]
    pub items: Option<Vec<ApiMapping>>,
    /// <p>The next page of elements from this collection. Not valid for the last element of the collection.</p>
    #[serde(rename = "NextToken")]
    #[serde(skip_serializing_if = "Option::is_none")]
    pub next_token: Option<String>,
}

#[derive(Default, Debug, Clone, PartialEq, Serialize)]
#[cfg_attr(feature = "deserialize_structs", derive(Deserialize))]
pub struct GetApiRequest {
    /// <p>The API identifier.</p>
    #[serde(rename = "ApiId")]
    pub api_id: String,
}

#[derive(Default, Debug, Clone, PartialEq, Deserialize)]
#[cfg_attr(any(test, feature = "serialize_structs"), derive(Serialize))]
pub struct GetApiResponse {
    /// <p>The URI of the API, of the form {api-id}.execute-api.{region}.amazonaws.com. The stage name is typically appended to this URI to form a complete path to a deployed API stage.</p>
    #[serde(rename = "ApiEndpoint")]
    #[serde(skip_serializing_if = "Option::is_none")]
    pub api_endpoint: Option<String>,
    /// <p>The API ID.</p>
    #[serde(rename = "ApiId")]
    #[serde(skip_serializing_if = "Option::is_none")]
    pub api_id: Option<String>,
    /// <p>An API key selection expression. Supported only for WebSocket APIs. See <a href="https://docs.aws.amazon.com/apigateway/latest/developerguide/apigateway-websocket-api-selection-expressions.html#apigateway-websocket-api-apikey-selection-expressions">API Key Selection Expressions</a>.</p>
    #[serde(rename = "ApiKeySelectionExpression")]
    #[serde(skip_serializing_if = "Option::is_none")]
    pub api_key_selection_expression: Option<String>,
    /// <p>A CORS configuration. Supported only for HTTP APIs.</p>
    #[serde(rename = "CorsConfiguration")]
    #[serde(skip_serializing_if = "Option::is_none")]
    pub cors_configuration: Option<Cors>,
    /// <p>The timestamp when the API was created.</p>
    #[serde(rename = "CreatedDate")]
    #[serde(skip_serializing_if = "Option::is_none")]
    pub created_date: Option<f64>,
    /// <p>The description of the API.</p>
    #[serde(rename = "Description")]
    #[serde(skip_serializing_if = "Option::is_none")]
    pub description: Option<String>,
    /// <p>Avoid validating models when creating a deployment. Supported only for WebSocket APIs.</p>
    #[serde(rename = "DisableSchemaValidation")]
    #[serde(skip_serializing_if = "Option::is_none")]
    pub disable_schema_validation: Option<bool>,
    /// <p>The validation information during API import. This may include particular properties of your OpenAPI definition which are ignored during import. Supported only for HTTP APIs.</p>
    #[serde(rename = "ImportInfo")]
    #[serde(skip_serializing_if = "Option::is_none")]
    pub import_info: Option<Vec<String>>,
    /// <p>The name of the API.</p>
    #[serde(rename = "Name")]
    #[serde(skip_serializing_if = "Option::is_none")]
    pub name: Option<String>,
    /// <p>The API protocol.</p>
    #[serde(rename = "ProtocolType")]
    #[serde(skip_serializing_if = "Option::is_none")]
    pub protocol_type: Option<String>,
    /// <p>The route selection expression for the API. For HTTP APIs, the routeSelectionExpression must be ${request.method} ${request.path}. If not provided, this will be the default for HTTP APIs. This property is required for WebSocket APIs.</p>
    #[serde(rename = "RouteSelectionExpression")]
    #[serde(skip_serializing_if = "Option::is_none")]
    pub route_selection_expression: Option<String>,
    /// <p>A collection of tags associated with the API.</p>
    #[serde(rename = "Tags")]
    #[serde(skip_serializing_if = "Option::is_none")]
    pub tags: Option<::std::collections::HashMap<String, String>>,
    /// <p>A version identifier for the API.</p>
    #[serde(rename = "Version")]
    #[serde(skip_serializing_if = "Option::is_none")]
    pub version: Option<String>,
    /// <p>The warning messages reported when failonwarnings is turned on during API import.</p>
    #[serde(rename = "Warnings")]
    #[serde(skip_serializing_if = "Option::is_none")]
    pub warnings: Option<Vec<String>>,
}

#[derive(Default, Debug, Clone, PartialEq, Serialize)]
#[cfg_attr(feature = "deserialize_structs", derive(Deserialize))]
pub struct GetApisRequest {
    /// <p>The maximum number of elements to be returned for this resource.</p>
    #[serde(rename = "MaxResults")]
    #[serde(skip_serializing_if = "Option::is_none")]
    pub max_results: Option<String>,
    /// <p>The next page of elements from this collection. Not valid for the last element of the collection.</p>
    #[serde(rename = "NextToken")]
    #[serde(skip_serializing_if = "Option::is_none")]
    pub next_token: Option<String>,
}

#[derive(Default, Debug, Clone, PartialEq, Deserialize)]
#[cfg_attr(any(test, feature = "serialize_structs"), derive(Serialize))]
pub struct GetApisResponse {
    /// <p>The elements from this collection.</p>
    #[serde(rename = "Items")]
    #[serde(skip_serializing_if = "Option::is_none")]
    pub items: Option<Vec<Api>>,
    /// <p>The next page of elements from this collection. Not valid for the last element of the collection.</p>
    #[serde(rename = "NextToken")]
    #[serde(skip_serializing_if = "Option::is_none")]
    pub next_token: Option<String>,
}

#[derive(Default, Debug, Clone, PartialEq, Serialize)]
#[cfg_attr(feature = "deserialize_structs", derive(Deserialize))]
pub struct GetAuthorizerRequest {
    /// <p>The API identifier.</p>
    #[serde(rename = "ApiId")]
    pub api_id: String,
    /// <p>The authorizer identifier.</p>
    #[serde(rename = "AuthorizerId")]
    pub authorizer_id: String,
}

#[derive(Default, Debug, Clone, PartialEq, Deserialize)]
#[cfg_attr(any(test, feature = "serialize_structs"), derive(Serialize))]
pub struct GetAuthorizerResponse {
    /// <p>Specifies the required credentials as an IAM role for API Gateway to invoke the authorizer. To specify an IAM role for API Gateway to assume, use the role's Amazon Resource Name (ARN). To use resource-based permissions on the Lambda function, specify null. Supported only for REQUEST authorizers.</p>
    #[serde(rename = "AuthorizerCredentialsArn")]
    #[serde(skip_serializing_if = "Option::is_none")]
    pub authorizer_credentials_arn: Option<String>,
    /// <p>The authorizer identifier.</p>
    #[serde(rename = "AuthorizerId")]
    #[serde(skip_serializing_if = "Option::is_none")]
    pub authorizer_id: Option<String>,
    /// <p>Authorizer caching is not currently supported. Don't specify this value for authorizers.</p>
    #[serde(rename = "AuthorizerResultTtlInSeconds")]
    #[serde(skip_serializing_if = "Option::is_none")]
    pub authorizer_result_ttl_in_seconds: Option<i64>,
    /// <p>The authorizer type. For WebSocket APIs, specify REQUEST for a Lambda function using incoming request parameters. For HTTP APIs, specify JWT to use JSON Web Tokens.</p>
    #[serde(rename = "AuthorizerType")]
    #[serde(skip_serializing_if = "Option::is_none")]
    pub authorizer_type: Option<String>,
    /// <p>The authorizer's Uniform Resource Identifier (URI). ForREQUEST authorizers, this must be a well-formed Lambda function URI, for example, arn:aws:apigateway:us-west-2:lambda:path/2015-03-31/functions/arn:aws:lambda:us-west-2:<replaceable>{account_id}</replaceable>:function:<replaceable>{lambda_function_name}</replaceable>/invocations. In general, the URI has this form: arn:aws:apigateway:<replaceable>{region}</replaceable>:lambda:path/<replaceable>{service_api}</replaceable>
    /// , where <replaceable></replaceable>{region} is the same as the region hosting the Lambda function, path indicates that the remaining substring in the URI should be treated as the path to the resource, including the initial /. For Lambda functions, this is usually of the form /2015-03-31/functions/[FunctionARN]/invocations. Supported only for REQUEST authorizers.</p>
    #[serde(rename = "AuthorizerUri")]
    #[serde(skip_serializing_if = "Option::is_none")]
    pub authorizer_uri: Option<String>,
    /// <p>The identity source for which authorization is requested.</p> <p>For a REQUEST authorizer, this is optional. The value is a set of one or more mapping expressions of the specified request parameters. Currently, the identity source can be headers, query string parameters, stage variables, and context parameters. For example, if an Auth header and a Name query string parameter are defined as identity sources, this value is route.request.header.Auth, route.request.querystring.Name. These parameters will be used to perform runtime validation for Lambda-based authorizers by verifying all of the identity-related request parameters are present in the request, not null, and non-empty. Only when this is true does the authorizer invoke the authorizer Lambda function. Otherwise, it returns a 401 Unauthorized response without calling the Lambda function.</p> <p>For JWT, a single entry that specifies where to extract the JSON Web Token (JWT) from inbound requests. Currently only header-based and query parameter-based selections are supported, for example "$request.header.Authorization".</p>
    #[serde(rename = "IdentitySource")]
    #[serde(skip_serializing_if = "Option::is_none")]
    pub identity_source: Option<Vec<String>>,
    /// <p>The validation expression does not apply to the REQUEST authorizer.</p>
    #[serde(rename = "IdentityValidationExpression")]
    #[serde(skip_serializing_if = "Option::is_none")]
    pub identity_validation_expression: Option<String>,
    /// <p>Represents the configuration of a JWT authorizer. Required for the JWT authorizer type. Supported only for HTTP APIs.</p>
    #[serde(rename = "JwtConfiguration")]
    #[serde(skip_serializing_if = "Option::is_none")]
    pub jwt_configuration: Option<JWTConfiguration>,
    /// <p>The name of the authorizer.</p>
    #[serde(rename = "Name")]
    #[serde(skip_serializing_if = "Option::is_none")]
    pub name: Option<String>,
}

#[derive(Default, Debug, Clone, PartialEq, Serialize)]
#[cfg_attr(feature = "deserialize_structs", derive(Deserialize))]
pub struct GetAuthorizersRequest {
    /// <p>The API identifier.</p>
    #[serde(rename = "ApiId")]
    pub api_id: String,
    /// <p>The maximum number of elements to be returned for this resource.</p>
    #[serde(rename = "MaxResults")]
    #[serde(skip_serializing_if = "Option::is_none")]
    pub max_results: Option<String>,
    /// <p>The next page of elements from this collection. Not valid for the last element of the collection.</p>
    #[serde(rename = "NextToken")]
    #[serde(skip_serializing_if = "Option::is_none")]
    pub next_token: Option<String>,
}

#[derive(Default, Debug, Clone, PartialEq, Deserialize)]
#[cfg_attr(any(test, feature = "serialize_structs"), derive(Serialize))]
pub struct GetAuthorizersResponse {
    /// <p>The elements from this collection.</p>
    #[serde(rename = "Items")]
    #[serde(skip_serializing_if = "Option::is_none")]
    pub items: Option<Vec<Authorizer>>,
    /// <p>The next page of elements from this collection. Not valid for the last element of the collection.</p>
    #[serde(rename = "NextToken")]
    #[serde(skip_serializing_if = "Option::is_none")]
    pub next_token: Option<String>,
}

#[derive(Default, Debug, Clone, PartialEq, Serialize)]
#[cfg_attr(feature = "deserialize_structs", derive(Deserialize))]
pub struct GetDeploymentRequest {
    /// <p>The API identifier.</p>
    #[serde(rename = "ApiId")]
    pub api_id: String,
    /// <p>The deployment ID.</p>
    #[serde(rename = "DeploymentId")]
    pub deployment_id: String,
}

#[derive(Default, Debug, Clone, PartialEq, Deserialize)]
#[cfg_attr(any(test, feature = "serialize_structs"), derive(Serialize))]
pub struct GetDeploymentResponse {
    /// <p>Specifies whether a deployment was automatically released.</p>
    #[serde(rename = "AutoDeployed")]
    #[serde(skip_serializing_if = "Option::is_none")]
    pub auto_deployed: Option<bool>,
    /// <p>The date and time when the Deployment resource was created.</p>
    #[serde(rename = "CreatedDate")]
    #[serde(skip_serializing_if = "Option::is_none")]
    pub created_date: Option<f64>,
    /// <p>The identifier for the deployment.</p>
    #[serde(rename = "DeploymentId")]
    #[serde(skip_serializing_if = "Option::is_none")]
    pub deployment_id: Option<String>,
    /// <p>The status of the deployment: PENDING, FAILED, or SUCCEEDED.</p>
    #[serde(rename = "DeploymentStatus")]
    #[serde(skip_serializing_if = "Option::is_none")]
    pub deployment_status: Option<String>,
    /// <p>May contain additional feedback on the status of an API deployment.</p>
    #[serde(rename = "DeploymentStatusMessage")]
    #[serde(skip_serializing_if = "Option::is_none")]
    pub deployment_status_message: Option<String>,
    /// <p>The description for the deployment.</p>
    #[serde(rename = "Description")]
    #[serde(skip_serializing_if = "Option::is_none")]
    pub description: Option<String>,
}

#[derive(Default, Debug, Clone, PartialEq, Serialize)]
#[cfg_attr(feature = "deserialize_structs", derive(Deserialize))]
pub struct GetDeploymentsRequest {
    /// <p>The API identifier.</p>
    #[serde(rename = "ApiId")]
    pub api_id: String,
    /// <p>The maximum number of elements to be returned for this resource.</p>
    #[serde(rename = "MaxResults")]
    #[serde(skip_serializing_if = "Option::is_none")]
    pub max_results: Option<String>,
    /// <p>The next page of elements from this collection. Not valid for the last element of the collection.</p>
    #[serde(rename = "NextToken")]
    #[serde(skip_serializing_if = "Option::is_none")]
    pub next_token: Option<String>,
}

#[derive(Default, Debug, Clone, PartialEq, Deserialize)]
#[cfg_attr(any(test, feature = "serialize_structs"), derive(Serialize))]
pub struct GetDeploymentsResponse {
    /// <p>The elements from this collection.</p>
    #[serde(rename = "Items")]
    #[serde(skip_serializing_if = "Option::is_none")]
    pub items: Option<Vec<Deployment>>,
    /// <p>The next page of elements from this collection. Not valid for the last element of the collection.</p>
    #[serde(rename = "NextToken")]
    #[serde(skip_serializing_if = "Option::is_none")]
    pub next_token: Option<String>,
}

#[derive(Default, Debug, Clone, PartialEq, Serialize)]
#[cfg_attr(feature = "deserialize_structs", derive(Deserialize))]
pub struct GetDomainNameRequest {
    /// <p>The domain name.</p>
    #[serde(rename = "DomainName")]
    pub domain_name: String,
}

#[derive(Default, Debug, Clone, PartialEq, Deserialize)]
#[cfg_attr(any(test, feature = "serialize_structs"), derive(Serialize))]
pub struct GetDomainNameResponse {
    /// <p>The API mapping selection expression.</p>
    #[serde(rename = "ApiMappingSelectionExpression")]
    #[serde(skip_serializing_if = "Option::is_none")]
    pub api_mapping_selection_expression: Option<String>,
    /// <p>The name of the DomainName resource.</p>
    #[serde(rename = "DomainName")]
    #[serde(skip_serializing_if = "Option::is_none")]
    pub domain_name: Option<String>,
    /// <p>The domain name configurations.</p>
    #[serde(rename = "DomainNameConfigurations")]
    #[serde(skip_serializing_if = "Option::is_none")]
    pub domain_name_configurations: Option<Vec<DomainNameConfiguration>>,
    /// <p>The collection of tags associated with a domain name.</p>
    #[serde(rename = "Tags")]
    #[serde(skip_serializing_if = "Option::is_none")]
    pub tags: Option<::std::collections::HashMap<String, String>>,
}

#[derive(Default, Debug, Clone, PartialEq, Serialize)]
#[cfg_attr(feature = "deserialize_structs", derive(Deserialize))]
pub struct GetDomainNamesRequest {
    /// <p>The maximum number of elements to be returned for this resource.</p>
    #[serde(rename = "MaxResults")]
    #[serde(skip_serializing_if = "Option::is_none")]
    pub max_results: Option<String>,
    /// <p>The next page of elements from this collection. Not valid for the last element of the collection.</p>
    #[serde(rename = "NextToken")]
    #[serde(skip_serializing_if = "Option::is_none")]
    pub next_token: Option<String>,
}

#[derive(Default, Debug, Clone, PartialEq, Deserialize)]
#[cfg_attr(any(test, feature = "serialize_structs"), derive(Serialize))]
pub struct GetDomainNamesResponse {
    /// <p>The elements from this collection.</p>
    #[serde(rename = "Items")]
    #[serde(skip_serializing_if = "Option::is_none")]
    pub items: Option<Vec<DomainName>>,
    /// <p>The next page of elements from this collection. Not valid for the last element of the collection.</p>
    #[serde(rename = "NextToken")]
    #[serde(skip_serializing_if = "Option::is_none")]
    pub next_token: Option<String>,
}

#[derive(Default, Debug, Clone, PartialEq, Serialize)]
#[cfg_attr(feature = "deserialize_structs", derive(Deserialize))]
pub struct GetIntegrationRequest {
    /// <p>The API identifier.</p>
    #[serde(rename = "ApiId")]
    pub api_id: String,
    /// <p>The integration ID.</p>
    #[serde(rename = "IntegrationId")]
    pub integration_id: String,
}

#[derive(Default, Debug, Clone, PartialEq, Serialize)]
#[cfg_attr(feature = "deserialize_structs", derive(Deserialize))]
pub struct GetIntegrationResponseRequest {
    /// <p>The API identifier.</p>
    #[serde(rename = "ApiId")]
    pub api_id: String,
    /// <p>The integration ID.</p>
    #[serde(rename = "IntegrationId")]
    pub integration_id: String,
    /// <p>The integration response ID.</p>
    #[serde(rename = "IntegrationResponseId")]
    pub integration_response_id: String,
}

#[derive(Default, Debug, Clone, PartialEq, Deserialize)]
#[cfg_attr(any(test, feature = "serialize_structs"), derive(Serialize))]
pub struct GetIntegrationResponseResponse {
    /// <p>Supported only for WebSocket APIs. Specifies how to handle response payload content type conversions. Supported values are CONVERT_TO_BINARY and CONVERT_TO_TEXT, with the following behaviors:</p> <p>CONVERT_TO_BINARY: Converts a response payload from a Base64-encoded string to the corresponding binary blob.</p> <p>CONVERT_TO_TEXT: Converts a response payload from a binary blob to a Base64-encoded string.</p> <p>If this property is not defined, the response payload will be passed through from the integration response to the route response or method response without modification.</p>
    #[serde(rename = "ContentHandlingStrategy")]
    #[serde(skip_serializing_if = "Option::is_none")]
    pub content_handling_strategy: Option<String>,
    /// <p>The integration response ID.</p>
    #[serde(rename = "IntegrationResponseId")]
    #[serde(skip_serializing_if = "Option::is_none")]
    pub integration_response_id: Option<String>,
    /// <p>The integration response key.</p>
    #[serde(rename = "IntegrationResponseKey")]
    #[serde(skip_serializing_if = "Option::is_none")]
    pub integration_response_key: Option<String>,
    /// <p>A key-value map specifying response parameters that are passed to the method response from the backend. The key is a method response header parameter name and the mapped value is an integration response header value, a static value enclosed within a pair of single quotes, or a JSON expression from the integration response body. The mapping key must match the pattern of method.response.header.{name}, where name is a valid and unique header name. The mapped non-static value must match the pattern of integration.response.header.{name} or integration.response.body.{JSON-expression}, where name is a valid and unique response header name and JSON-expression is a valid JSON expression without the $ prefix.</p>
    #[serde(rename = "ResponseParameters")]
    #[serde(skip_serializing_if = "Option::is_none")]
    pub response_parameters: Option<::std::collections::HashMap<String, String>>,
    /// <p>The collection of response templates for the integration response as a string-to-string map of key-value pairs. Response templates are represented as a key/value map, with a content-type as the key and a template as the value.</p>
    #[serde(rename = "ResponseTemplates")]
    #[serde(skip_serializing_if = "Option::is_none")]
    pub response_templates: Option<::std::collections::HashMap<String, String>>,
    /// <p>The template selection expressions for the integration response.</p>
    #[serde(rename = "TemplateSelectionExpression")]
    #[serde(skip_serializing_if = "Option::is_none")]
    pub template_selection_expression: Option<String>,
}

#[derive(Default, Debug, Clone, PartialEq, Serialize)]
#[cfg_attr(feature = "deserialize_structs", derive(Deserialize))]
pub struct GetIntegrationResponsesRequest {
    /// <p>The API identifier.</p>
    #[serde(rename = "ApiId")]
    pub api_id: String,
    /// <p>The integration ID.</p>
    #[serde(rename = "IntegrationId")]
    pub integration_id: String,
    /// <p>The maximum number of elements to be returned for this resource.</p>
    #[serde(rename = "MaxResults")]
    #[serde(skip_serializing_if = "Option::is_none")]
    pub max_results: Option<String>,
    /// <p>The next page of elements from this collection. Not valid for the last element of the collection.</p>
    #[serde(rename = "NextToken")]
    #[serde(skip_serializing_if = "Option::is_none")]
    pub next_token: Option<String>,
}

#[derive(Default, Debug, Clone, PartialEq, Deserialize)]
#[cfg_attr(any(test, feature = "serialize_structs"), derive(Serialize))]
pub struct GetIntegrationResponsesResponse {
    /// <p>The elements from this collection.</p>
    #[serde(rename = "Items")]
    #[serde(skip_serializing_if = "Option::is_none")]
    pub items: Option<Vec<IntegrationResponse>>,
    /// <p>The next page of elements from this collection. Not valid for the last element of the collection.</p>
    #[serde(rename = "NextToken")]
    #[serde(skip_serializing_if = "Option::is_none")]
    pub next_token: Option<String>,
}

#[derive(Default, Debug, Clone, PartialEq, Deserialize)]
#[cfg_attr(any(test, feature = "serialize_structs"), derive(Serialize))]
pub struct GetIntegrationResult {
    /// <p>Specifies whether an integration is managed by API Gateway. If you created an API using using quick create, the resulting integration is managed by API Gateway. You can update a managed integration, but you can't delete it.</p>
    #[serde(rename = "ApiGatewayManaged")]
    #[serde(skip_serializing_if = "Option::is_none")]
    pub api_gateway_managed: Option<bool>,
    /// <p>The connection ID.</p>
    #[serde(rename = "ConnectionId")]
    #[serde(skip_serializing_if = "Option::is_none")]
    pub connection_id: Option<String>,
    /// <p>The type of the network connection to the integration endpoint. Currently the only valid value is INTERNET, for connections through the public routable internet.</p>
    #[serde(rename = "ConnectionType")]
    #[serde(skip_serializing_if = "Option::is_none")]
    pub connection_type: Option<String>,
    /// <p>Supported only for WebSocket APIs. Specifies how to handle response payload content type conversions. Supported values are CONVERT_TO_BINARY and CONVERT_TO_TEXT, with the following behaviors:</p> <p>CONVERT_TO_BINARY: Converts a response payload from a Base64-encoded string to the corresponding binary blob.</p> <p>CONVERT_TO_TEXT: Converts a response payload from a binary blob to a Base64-encoded string.</p> <p>If this property is not defined, the response payload will be passed through from the integration response to the route response or method response without modification.</p>
    #[serde(rename = "ContentHandlingStrategy")]
    #[serde(skip_serializing_if = "Option::is_none")]
    pub content_handling_strategy: Option<String>,
    /// <p>Specifies the credentials required for the integration, if any. For AWS integrations, three options are available. To specify an IAM Role for API Gateway to assume, use the role's Amazon Resource Name (ARN). To require that the caller's identity be passed through from the request, specify the string arn:aws:iam::*:user/*. To use resource-based permissions on supported AWS services, specify null.</p>
    #[serde(rename = "CredentialsArn")]
    #[serde(skip_serializing_if = "Option::is_none")]
    pub credentials_arn: Option<String>,
    /// <p>Represents the description of an integration.</p>
    #[serde(rename = "Description")]
    #[serde(skip_serializing_if = "Option::is_none")]
    pub description: Option<String>,
    /// <p>Represents the identifier of an integration.</p>
    #[serde(rename = "IntegrationId")]
    #[serde(skip_serializing_if = "Option::is_none")]
    pub integration_id: Option<String>,
    /// <p>Specifies the integration's HTTP method type.</p>
    #[serde(rename = "IntegrationMethod")]
    #[serde(skip_serializing_if = "Option::is_none")]
    pub integration_method: Option<String>,
    /// <p>The integration response selection expression for the integration. Supported only for WebSocket APIs. See <a href="https://docs.aws.amazon.com/apigateway/latest/developerguide/apigateway-websocket-api-selection-expressions.html#apigateway-websocket-api-integration-response-selection-expressions">Integration Response Selection Expressions</a>.</p>
    #[serde(rename = "IntegrationResponseSelectionExpression")]
    #[serde(skip_serializing_if = "Option::is_none")]
    pub integration_response_selection_expression: Option<String>,
    /// <p>The integration type of an integration. One of the following:</p> <p>AWS: for integrating the route or method request with an AWS service action, including the Lambda function-invoking action. With the Lambda function-invoking action, this is referred to as the Lambda custom integration. With any other AWS service action, this is known as AWS integration. Supported only for WebSocket APIs.</p> <p>AWS_PROXY: for integrating the route or method request with the Lambda function-invoking action with the client request passed through as-is. This integration is also referred to as Lambda proxy integration.</p> <p>HTTP: for integrating the route or method request with an HTTP endpoint. This integration is also referred to as the HTTP custom integration. Supported only for WebSocket APIs.</p> <p>HTTP_PROXY: for integrating route or method request with an HTTP endpoint, with the client request passed through as-is. This is also referred to as HTTP proxy integration.</p> <p>MOCK: for integrating the route or method request with API Gateway as a "loopback" endpoint without invoking any backend. Supported only for WebSocket APIs.</p>
    #[serde(rename = "IntegrationType")]
    #[serde(skip_serializing_if = "Option::is_none")]
    pub integration_type: Option<String>,
    /// <p>For a Lambda proxy integration, this is the URI of the Lambda function.</p>
    #[serde(rename = "IntegrationUri")]
    #[serde(skip_serializing_if = "Option::is_none")]
    pub integration_uri: Option<String>,
    /// <p>Specifies the pass-through behavior for incoming requests based on the Content-Type header in the request, and the available mapping templates specified as the requestTemplates property on the Integration resource. There are three valid values: WHEN_NO_MATCH, WHEN_NO_TEMPLATES, and NEVER. Supported only for WebSocket APIs.</p> <p>WHEN_NO_MATCH passes the request body for unmapped content types through to the integration backend without transformation.</p> <p>NEVER rejects unmapped content types with an HTTP 415 Unsupported Media Type response.</p> <p>WHEN_NO_TEMPLATES allows pass-through when the integration has no content types mapped to templates. However, if there is at least one content type defined, unmapped content types will be rejected with the same HTTP 415 Unsupported Media Type response.</p>
    #[serde(rename = "PassthroughBehavior")]
    #[serde(skip_serializing_if = "Option::is_none")]
    pub passthrough_behavior: Option<String>,
    /// <p>Specifies the format of the payload sent to an integration. Required for HTTP APIs. Currently, the only supported value is 1.0.</p>
    #[serde(rename = "PayloadFormatVersion")]
    #[serde(skip_serializing_if = "Option::is_none")]
    pub payload_format_version: Option<String>,
    /// <p>A key-value map specifying request parameters that are passed from the method request to the backend. The key is an integration request parameter name and the associated value is a method request parameter value or static value that must be enclosed within single quotes and pre-encoded as required by the backend. The method request parameter value must match the pattern of method.request.<replaceable>{location}</replaceable>.<replaceable>{name}</replaceable>
    /// , where
    /// <replaceable>{location}</replaceable>
    /// is querystring, path, or header; and
    /// <replaceable>{name}</replaceable>
    /// must be a valid and unique method request parameter name. Supported only for WebSocket APIs.</p>
    #[serde(rename = "RequestParameters")]
    #[serde(skip_serializing_if = "Option::is_none")]
    pub request_parameters: Option<::std::collections::HashMap<String, String>>,
    /// <p>Represents a map of Velocity templates that are applied on the request payload based on the value of the Content-Type header sent by the client. The content type value is the key in this map, and the template (as a String) is the value. Supported only for WebSocket APIs.</p>
    #[serde(rename = "RequestTemplates")]
    #[serde(skip_serializing_if = "Option::is_none")]
    pub request_templates: Option<::std::collections::HashMap<String, String>>,
    /// <p>The template selection expression for the integration. Supported only for WebSocket APIs.</p>
    #[serde(rename = "TemplateSelectionExpression")]
    #[serde(skip_serializing_if = "Option::is_none")]
    pub template_selection_expression: Option<String>,
    /// <p>Custom timeout between 50 and 29,000 milliseconds. The default value is 29,000 milliseconds or 29 seconds for WebSocket APIs. The default value is 5,000 milliseconds, or 5 seconds for HTTP APIs.</p>
    #[serde(rename = "TimeoutInMillis")]
    #[serde(skip_serializing_if = "Option::is_none")]
    pub timeout_in_millis: Option<i64>,
}

#[derive(Default, Debug, Clone, PartialEq, Serialize)]
#[cfg_attr(feature = "deserialize_structs", derive(Deserialize))]
pub struct GetIntegrationsRequest {
    /// <p>The API identifier.</p>
    #[serde(rename = "ApiId")]
    pub api_id: String,
    /// <p>The maximum number of elements to be returned for this resource.</p>
    #[serde(rename = "MaxResults")]
    #[serde(skip_serializing_if = "Option::is_none")]
    pub max_results: Option<String>,
    /// <p>The next page of elements from this collection. Not valid for the last element of the collection.</p>
    #[serde(rename = "NextToken")]
    #[serde(skip_serializing_if = "Option::is_none")]
    pub next_token: Option<String>,
}

#[derive(Default, Debug, Clone, PartialEq, Deserialize)]
#[cfg_attr(any(test, feature = "serialize_structs"), derive(Serialize))]
pub struct GetIntegrationsResponse {
    /// <p>The elements from this collection.</p>
    #[serde(rename = "Items")]
    #[serde(skip_serializing_if = "Option::is_none")]
    pub items: Option<Vec<Integration>>,
    /// <p>The next page of elements from this collection. Not valid for the last element of the collection.</p>
    #[serde(rename = "NextToken")]
    #[serde(skip_serializing_if = "Option::is_none")]
    pub next_token: Option<String>,
}

#[derive(Default, Debug, Clone, PartialEq, Serialize)]
#[cfg_attr(feature = "deserialize_structs", derive(Deserialize))]
pub struct GetModelRequest {
    /// <p>The API identifier.</p>
    #[serde(rename = "ApiId")]
    pub api_id: String,
    /// <p>The model ID.</p>
    #[serde(rename = "ModelId")]
    pub model_id: String,
}

#[derive(Default, Debug, Clone, PartialEq, Deserialize)]
#[cfg_attr(any(test, feature = "serialize_structs"), derive(Serialize))]
pub struct GetModelResponse {
    /// <p>The content-type for the model, for example, "application/json".</p>
    #[serde(rename = "ContentType")]
    #[serde(skip_serializing_if = "Option::is_none")]
    pub content_type: Option<String>,
    /// <p>The description of the model.</p>
    #[serde(rename = "Description")]
    #[serde(skip_serializing_if = "Option::is_none")]
    pub description: Option<String>,
    /// <p>The model identifier.</p>
    #[serde(rename = "ModelId")]
    #[serde(skip_serializing_if = "Option::is_none")]
    pub model_id: Option<String>,
    /// <p>The name of the model. Must be alphanumeric.</p>
    #[serde(rename = "Name")]
    #[serde(skip_serializing_if = "Option::is_none")]
    pub name: Option<String>,
    /// <p>The schema for the model. For application/json models, this should be JSON schema draft 4 model.</p>
    #[serde(rename = "Schema")]
    #[serde(skip_serializing_if = "Option::is_none")]
    pub schema: Option<String>,
}

#[derive(Default, Debug, Clone, PartialEq, Serialize)]
#[cfg_attr(feature = "deserialize_structs", derive(Deserialize))]
pub struct GetModelTemplateRequest {
    /// <p>The API identifier.</p>
    #[serde(rename = "ApiId")]
    pub api_id: String,
    /// <p>The model ID.</p>
    #[serde(rename = "ModelId")]
    pub model_id: String,
}

#[derive(Default, Debug, Clone, PartialEq, Deserialize)]
#[cfg_attr(any(test, feature = "serialize_structs"), derive(Serialize))]
pub struct GetModelTemplateResponse {
    /// <p>The template value.</p>
    #[serde(rename = "Value")]
    #[serde(skip_serializing_if = "Option::is_none")]
    pub value: Option<String>,
}

#[derive(Default, Debug, Clone, PartialEq, Serialize)]
#[cfg_attr(feature = "deserialize_structs", derive(Deserialize))]
pub struct GetModelsRequest {
    /// <p>The API identifier.</p>
    #[serde(rename = "ApiId")]
    pub api_id: String,
    /// <p>The maximum number of elements to be returned for this resource.</p>
    #[serde(rename = "MaxResults")]
    #[serde(skip_serializing_if = "Option::is_none")]
    pub max_results: Option<String>,
    /// <p>The next page of elements from this collection. Not valid for the last element of the collection.</p>
    #[serde(rename = "NextToken")]
    #[serde(skip_serializing_if = "Option::is_none")]
    pub next_token: Option<String>,
}

#[derive(Default, Debug, Clone, PartialEq, Deserialize)]
#[cfg_attr(any(test, feature = "serialize_structs"), derive(Serialize))]
pub struct GetModelsResponse {
    /// <p>The elements from this collection.</p>
    #[serde(rename = "Items")]
    #[serde(skip_serializing_if = "Option::is_none")]
    pub items: Option<Vec<Model>>,
    /// <p>The next page of elements from this collection. Not valid for the last element of the collection.</p>
    #[serde(rename = "NextToken")]
    #[serde(skip_serializing_if = "Option::is_none")]
    pub next_token: Option<String>,
}

#[derive(Default, Debug, Clone, PartialEq, Serialize)]
#[cfg_attr(feature = "deserialize_structs", derive(Deserialize))]
pub struct GetRouteRequest {
    /// <p>The API identifier.</p>
    #[serde(rename = "ApiId")]
    pub api_id: String,
    /// <p>The route ID.</p>
    #[serde(rename = "RouteId")]
    pub route_id: String,
}

#[derive(Default, Debug, Clone, PartialEq, Serialize)]
#[cfg_attr(feature = "deserialize_structs", derive(Deserialize))]
pub struct GetRouteResponseRequest {
    /// <p>The API identifier.</p>
    #[serde(rename = "ApiId")]
    pub api_id: String,
    /// <p>The route ID.</p>
    #[serde(rename = "RouteId")]
    pub route_id: String,
    /// <p>The route response ID.</p>
    #[serde(rename = "RouteResponseId")]
    pub route_response_id: String,
}

#[derive(Default, Debug, Clone, PartialEq, Deserialize)]
#[cfg_attr(any(test, feature = "serialize_structs"), derive(Serialize))]
pub struct GetRouteResponseResponse {
    /// <p>Represents the model selection expression of a route response. Supported only for WebSocket APIs.</p>
    #[serde(rename = "ModelSelectionExpression")]
    #[serde(skip_serializing_if = "Option::is_none")]
    pub model_selection_expression: Option<String>,
    /// <p>Represents the response models of a route response.</p>
    #[serde(rename = "ResponseModels")]
    #[serde(skip_serializing_if = "Option::is_none")]
    pub response_models: Option<::std::collections::HashMap<String, String>>,
    /// <p>Represents the response parameters of a route response.</p>
    #[serde(rename = "ResponseParameters")]
    #[serde(skip_serializing_if = "Option::is_none")]
    pub response_parameters: Option<::std::collections::HashMap<String, ParameterConstraints>>,
    /// <p>Represents the identifier of a route response.</p>
    #[serde(rename = "RouteResponseId")]
    #[serde(skip_serializing_if = "Option::is_none")]
    pub route_response_id: Option<String>,
    /// <p>Represents the route response key of a route response.</p>
    #[serde(rename = "RouteResponseKey")]
    #[serde(skip_serializing_if = "Option::is_none")]
    pub route_response_key: Option<String>,
}

#[derive(Default, Debug, Clone, PartialEq, Serialize)]
#[cfg_attr(feature = "deserialize_structs", derive(Deserialize))]
pub struct GetRouteResponsesRequest {
    /// <p>The API identifier.</p>
    #[serde(rename = "ApiId")]
    pub api_id: String,
    /// <p>The maximum number of elements to be returned for this resource.</p>
    #[serde(rename = "MaxResults")]
    #[serde(skip_serializing_if = "Option::is_none")]
    pub max_results: Option<String>,
    /// <p>The next page of elements from this collection. Not valid for the last element of the collection.</p>
    #[serde(rename = "NextToken")]
    #[serde(skip_serializing_if = "Option::is_none")]
    pub next_token: Option<String>,
    /// <p>The route ID.</p>
    #[serde(rename = "RouteId")]
    pub route_id: String,
}

#[derive(Default, Debug, Clone, PartialEq, Deserialize)]
#[cfg_attr(any(test, feature = "serialize_structs"), derive(Serialize))]
pub struct GetRouteResponsesResponse {
    /// <p>The elements from this collection.</p>
    #[serde(rename = "Items")]
    #[serde(skip_serializing_if = "Option::is_none")]
    pub items: Option<Vec<RouteResponse>>,
    /// <p>The next page of elements from this collection. Not valid for the last element of the collection.</p>
    #[serde(rename = "NextToken")]
    #[serde(skip_serializing_if = "Option::is_none")]
    pub next_token: Option<String>,
}

#[derive(Default, Debug, Clone, PartialEq, Deserialize)]
#[cfg_attr(any(test, feature = "serialize_structs"), derive(Serialize))]
pub struct GetRouteResult {
    /// <p>Specifies whether a route is managed by API Gateway. If you created an API using quick create, the $default route is managed by API Gateway. You can't modify the $default route key.</p>
    #[serde(rename = "ApiGatewayManaged")]
    #[serde(skip_serializing_if = "Option::is_none")]
    pub api_gateway_managed: Option<bool>,
    /// <p>Specifies whether an API key is required for this route. Supported only for WebSocket APIs.</p>
    #[serde(rename = "ApiKeyRequired")]
    #[serde(skip_serializing_if = "Option::is_none")]
    pub api_key_required: Option<bool>,
    /// <p>A list of authorization scopes configured on a route. The scopes are used with a JWT authorizer to authorize the method invocation. The authorization works by matching the route scopes against the scopes parsed from the access token in the incoming request. The method invocation is authorized if any route scope matches a claimed scope in the access token. Otherwise, the invocation is not authorized. When the route scope is configured, the client must provide an access token instead of an identity token for authorization purposes.</p>
    #[serde(rename = "AuthorizationScopes")]
    #[serde(skip_serializing_if = "Option::is_none")]
    pub authorization_scopes: Option<Vec<String>>,
    /// <p>The authorization type for the route. For WebSocket APIs, valid values are NONE for open access, AWS_IAM for using AWS IAM permissions, and CUSTOM for using a Lambda authorizer For HTTP APIs, valid values are NONE for open access, or JWT for using JSON Web Tokens.</p>
    #[serde(rename = "AuthorizationType")]
    #[serde(skip_serializing_if = "Option::is_none")]
    pub authorization_type: Option<String>,
    /// <p>The identifier of the Authorizer resource to be associated with this route. The authorizer identifier is generated by API Gateway when you created the authorizer.</p>
    #[serde(rename = "AuthorizerId")]
    #[serde(skip_serializing_if = "Option::is_none")]
    pub authorizer_id: Option<String>,
    /// <p>The model selection expression for the route. Supported only for WebSocket APIs.</p>
    #[serde(rename = "ModelSelectionExpression")]
    #[serde(skip_serializing_if = "Option::is_none")]
    pub model_selection_expression: Option<String>,
    /// <p>The operation name for the route.</p>
    #[serde(rename = "OperationName")]
    #[serde(skip_serializing_if = "Option::is_none")]
    pub operation_name: Option<String>,
    /// <p>The request models for the route. Supported only for WebSocket APIs.</p>
    #[serde(rename = "RequestModels")]
    #[serde(skip_serializing_if = "Option::is_none")]
    pub request_models: Option<::std::collections::HashMap<String, String>>,
    /// <p>The request parameters for the route. Supported only for WebSocket APIs.</p>
    #[serde(rename = "RequestParameters")]
    #[serde(skip_serializing_if = "Option::is_none")]
    pub request_parameters: Option<::std::collections::HashMap<String, ParameterConstraints>>,
    /// <p>The route ID.</p>
    #[serde(rename = "RouteId")]
    #[serde(skip_serializing_if = "Option::is_none")]
    pub route_id: Option<String>,
    /// <p>The route key for the route.</p>
    #[serde(rename = "RouteKey")]
    #[serde(skip_serializing_if = "Option::is_none")]
    pub route_key: Option<String>,
    /// <p>The route response selection expression for the route. Supported only for WebSocket APIs.</p>
    #[serde(rename = "RouteResponseSelectionExpression")]
    #[serde(skip_serializing_if = "Option::is_none")]
    pub route_response_selection_expression: Option<String>,
    /// <p>The target for the route.</p>
    #[serde(rename = "Target")]
    #[serde(skip_serializing_if = "Option::is_none")]
    pub target: Option<String>,
}

#[derive(Default, Debug, Clone, PartialEq, Serialize)]
#[cfg_attr(feature = "deserialize_structs", derive(Deserialize))]
pub struct GetRoutesRequest {
    /// <p>The API identifier.</p>
    #[serde(rename = "ApiId")]
    pub api_id: String,
    /// <p>The maximum number of elements to be returned for this resource.</p>
    #[serde(rename = "MaxResults")]
    #[serde(skip_serializing_if = "Option::is_none")]
    pub max_results: Option<String>,
    /// <p>The next page of elements from this collection. Not valid for the last element of the collection.</p>
    #[serde(rename = "NextToken")]
    #[serde(skip_serializing_if = "Option::is_none")]
    pub next_token: Option<String>,
}

#[derive(Default, Debug, Clone, PartialEq, Deserialize)]
#[cfg_attr(any(test, feature = "serialize_structs"), derive(Serialize))]
pub struct GetRoutesResponse {
    /// <p>The elements from this collection.</p>
    #[serde(rename = "Items")]
    #[serde(skip_serializing_if = "Option::is_none")]
    pub items: Option<Vec<Route>>,
    /// <p>The next page of elements from this collection. Not valid for the last element of the collection.</p>
    #[serde(rename = "NextToken")]
    #[serde(skip_serializing_if = "Option::is_none")]
    pub next_token: Option<String>,
}

#[derive(Default, Debug, Clone, PartialEq, Serialize)]
#[cfg_attr(feature = "deserialize_structs", derive(Deserialize))]
pub struct GetStageRequest {
    /// <p>The API identifier.</p>
    #[serde(rename = "ApiId")]
    pub api_id: String,
    /// <p>The stage name. Stage names can only contain alphanumeric characters, hyphens, and underscores. Maximum length is 128 characters.</p>
    #[serde(rename = "StageName")]
    pub stage_name: String,
}

#[derive(Default, Debug, Clone, PartialEq, Deserialize)]
#[cfg_attr(any(test, feature = "serialize_structs"), derive(Serialize))]
pub struct GetStageResponse {
    /// <p>Settings for logging access in this stage.</p>
    #[serde(rename = "AccessLogSettings")]
    #[serde(skip_serializing_if = "Option::is_none")]
    pub access_log_settings: Option<AccessLogSettings>,
    /// <p>Specifies whether a stage is managed by API Gateway. If you created an API using quick create, the $default stage is managed by API Gateway. You can't modify the $default stage.</p>
    #[serde(rename = "ApiGatewayManaged")]
    #[serde(skip_serializing_if = "Option::is_none")]
    pub api_gateway_managed: Option<bool>,
    /// <p>Specifies whether updates to an API automatically trigger a new deployment. The default value is false.</p>
    #[serde(rename = "AutoDeploy")]
    #[serde(skip_serializing_if = "Option::is_none")]
    pub auto_deploy: Option<bool>,
    /// <p>The identifier of a client certificate for a Stage. Supported only for WebSocket APIs.</p>
    #[serde(rename = "ClientCertificateId")]
    #[serde(skip_serializing_if = "Option::is_none")]
    pub client_certificate_id: Option<String>,
    /// <p>The timestamp when the stage was created.</p>
    #[serde(rename = "CreatedDate")]
    #[serde(skip_serializing_if = "Option::is_none")]
    pub created_date: Option<f64>,
    /// <p>Default route settings for the stage.</p>
    #[serde(rename = "DefaultRouteSettings")]
    #[serde(skip_serializing_if = "Option::is_none")]
    pub default_route_settings: Option<RouteSettings>,
    /// <p>The identifier of the Deployment that the Stage is associated with. Can't be updated if autoDeploy is enabled.</p>
    #[serde(rename = "DeploymentId")]
    #[serde(skip_serializing_if = "Option::is_none")]
    pub deployment_id: Option<String>,
    /// <p>The description of the stage.</p>
    #[serde(rename = "Description")]
    #[serde(skip_serializing_if = "Option::is_none")]
    pub description: Option<String>,
    /// <p>Describes the status of the last deployment of a stage. Supported only for stages with autoDeploy enabled.</p>
    #[serde(rename = "LastDeploymentStatusMessage")]
    #[serde(skip_serializing_if = "Option::is_none")]
    pub last_deployment_status_message: Option<String>,
    /// <p>The timestamp when the stage was last updated.</p>
    #[serde(rename = "LastUpdatedDate")]
    #[serde(skip_serializing_if = "Option::is_none")]
    pub last_updated_date: Option<f64>,
    /// <p>Route settings for the stage, by routeKey.</p>
    #[serde(rename = "RouteSettings")]
    #[serde(skip_serializing_if = "Option::is_none")]
    pub route_settings: Option<::std::collections::HashMap<String, RouteSettings>>,
    /// <p>The name of the stage.</p>
    #[serde(rename = "StageName")]
    #[serde(skip_serializing_if = "Option::is_none")]
    pub stage_name: Option<String>,
    /// <p>A map that defines the stage variables for a stage resource. Variable names can have alphanumeric and underscore characters, and the values must match [A-Za-z0-9-._~:/?#&amp;=,]+. Supported only for WebSocket APIs.</p>
    #[serde(rename = "StageVariables")]
    #[serde(skip_serializing_if = "Option::is_none")]
    pub stage_variables: Option<::std::collections::HashMap<String, String>>,
    /// <p>The collection of tags. Each tag element is associated with a given resource.</p>
    #[serde(rename = "Tags")]
    #[serde(skip_serializing_if = "Option::is_none")]
    pub tags: Option<::std::collections::HashMap<String, String>>,
}

#[derive(Default, Debug, Clone, PartialEq, Serialize)]
#[cfg_attr(feature = "deserialize_structs", derive(Deserialize))]
pub struct GetStagesRequest {
    /// <p>The API identifier.</p>
    #[serde(rename = "ApiId")]
    pub api_id: String,
    /// <p>The maximum number of elements to be returned for this resource.</p>
    #[serde(rename = "MaxResults")]
    #[serde(skip_serializing_if = "Option::is_none")]
    pub max_results: Option<String>,
    /// <p>The next page of elements from this collection. Not valid for the last element of the collection.</p>
    #[serde(rename = "NextToken")]
    #[serde(skip_serializing_if = "Option::is_none")]
    pub next_token: Option<String>,
}

#[derive(Default, Debug, Clone, PartialEq, Deserialize)]
#[cfg_attr(any(test, feature = "serialize_structs"), derive(Serialize))]
pub struct GetStagesResponse {
    /// <p>The elements from this collection.</p>
    #[serde(rename = "Items")]
    #[serde(skip_serializing_if = "Option::is_none")]
    pub items: Option<Vec<Stage>>,
    /// <p>The next page of elements from this collection. Not valid for the last element of the collection.</p>
    #[serde(rename = "NextToken")]
    #[serde(skip_serializing_if = "Option::is_none")]
    pub next_token: Option<String>,
}

#[derive(Default, Debug, Clone, PartialEq, Serialize)]
#[cfg_attr(feature = "deserialize_structs", derive(Deserialize))]
pub struct GetTagsRequest {
    /// <p>The resource ARN for the tag.</p>
    #[serde(rename = "ResourceArn")]
    pub resource_arn: String,
}

#[derive(Default, Debug, Clone, PartialEq, Deserialize)]
#[cfg_attr(any(test, feature = "serialize_structs"), derive(Serialize))]
pub struct GetTagsResponse {
    #[serde(rename = "Tags")]
    pub tags: ::std::collections::HashMap<String, String>,
}

/// <p></p>
#[derive(Default, Debug, Clone, PartialEq, Serialize)]
pub struct ImportApiRequest {
    /// <p>Represents the base path of the imported API. Supported only for HTTP APIs.</p>
    #[serde(rename = "Basepath")]
    #[serde(skip_serializing_if = "Option::is_none")]
    pub basepath: Option<String>,
    /// <p>The OpenAPI definition. Supported only for HTTP APIs.</p>
    #[serde(rename = "Body")]
    pub body: String,
    /// <p>Specifies whether to rollback the API creation (true) or not (false) when a warning is encountered. The default value is false.</p>
    #[serde(rename = "FailOnWarnings")]
    #[serde(skip_serializing_if = "Option::is_none")]
    pub fail_on_warnings: Option<bool>,
}

#[derive(Default, Debug, Clone, PartialEq, Deserialize)]
#[cfg_attr(any(test, feature = "serialize_structs"), derive(Serialize))]
pub struct ImportApiResponse {
    /// <p>The URI of the API, of the form {api-id}.execute-api.{region}.amazonaws.com. The stage name is typically appended to this URI to form a complete path to a deployed API stage.</p>
    #[serde(rename = "ApiEndpoint")]
    #[serde(skip_serializing_if = "Option::is_none")]
    pub api_endpoint: Option<String>,
    /// <p>The API ID.</p>
    #[serde(rename = "ApiId")]
    #[serde(skip_serializing_if = "Option::is_none")]
    pub api_id: Option<String>,
    /// <p>An API key selection expression. Supported only for WebSocket APIs. See <a href="https://docs.aws.amazon.com/apigateway/latest/developerguide/apigateway-websocket-api-selection-expressions.html#apigateway-websocket-api-apikey-selection-expressions">API Key Selection Expressions</a>.</p>
    #[serde(rename = "ApiKeySelectionExpression")]
    #[serde(skip_serializing_if = "Option::is_none")]
    pub api_key_selection_expression: Option<String>,
    /// <p>A CORS configuration. Supported only for HTTP APIs.</p>
    #[serde(rename = "CorsConfiguration")]
    #[serde(skip_serializing_if = "Option::is_none")]
    pub cors_configuration: Option<Cors>,
    /// <p>The timestamp when the API was created.</p>
    #[serde(rename = "CreatedDate")]
    #[serde(skip_serializing_if = "Option::is_none")]
    pub created_date: Option<f64>,
    /// <p>The description of the API.</p>
    #[serde(rename = "Description")]
    #[serde(skip_serializing_if = "Option::is_none")]
    pub description: Option<String>,
    /// <p>Avoid validating models when creating a deployment. Supported only for WebSocket APIs.</p>
    #[serde(rename = "DisableSchemaValidation")]
    #[serde(skip_serializing_if = "Option::is_none")]
    pub disable_schema_validation: Option<bool>,
    /// <p>The validation information during API import. This may include particular properties of your OpenAPI definition which are ignored during import. Supported only for HTTP APIs.</p>
    #[serde(rename = "ImportInfo")]
    #[serde(skip_serializing_if = "Option::is_none")]
    pub import_info: Option<Vec<String>>,
    /// <p>The name of the API.</p>
    #[serde(rename = "Name")]
    #[serde(skip_serializing_if = "Option::is_none")]
    pub name: Option<String>,
    /// <p>The API protocol.</p>
    #[serde(rename = "ProtocolType")]
    #[serde(skip_serializing_if = "Option::is_none")]
    pub protocol_type: Option<String>,
    /// <p>The route selection expression for the API. For HTTP APIs, the routeSelectionExpression must be ${request.method} ${request.path}. If not provided, this will be the default for HTTP APIs. This property is required for WebSocket APIs.</p>
    #[serde(rename = "RouteSelectionExpression")]
    #[serde(skip_serializing_if = "Option::is_none")]
    pub route_selection_expression: Option<String>,
    /// <p>A collection of tags associated with the API.</p>
    #[serde(rename = "Tags")]
    #[serde(skip_serializing_if = "Option::is_none")]
    pub tags: Option<::std::collections::HashMap<String, String>>,
    /// <p>A version identifier for the API.</p>
    #[serde(rename = "Version")]
    #[serde(skip_serializing_if = "Option::is_none")]
    pub version: Option<String>,
    /// <p>The warning messages reported when failonwarnings is turned on during API import.</p>
    #[serde(rename = "Warnings")]
    #[serde(skip_serializing_if = "Option::is_none")]
    pub warnings: Option<Vec<String>>,
}

/// <p>Represents an integration.</p>
#[derive(Default, Debug, Clone, PartialEq, Deserialize)]
#[cfg_attr(any(test, feature = "serialize_structs"), derive(Serialize))]
pub struct Integration {
    /// <p>Specifies whether an integration is managed by API Gateway. If you created an API using using quick create, the resulting integration is managed by API Gateway. You can update a managed integration, but you can't delete it.</p>
    #[serde(rename = "ApiGatewayManaged")]
    #[serde(skip_serializing_if = "Option::is_none")]
    pub api_gateway_managed: Option<bool>,
    /// <p>The connection ID.</p>
    #[serde(rename = "ConnectionId")]
    #[serde(skip_serializing_if = "Option::is_none")]
    pub connection_id: Option<String>,
    /// <p>The type of the network connection to the integration endpoint. Currently the only valid value is INTERNET, for connections through the public routable internet.</p>
    #[serde(rename = "ConnectionType")]
    #[serde(skip_serializing_if = "Option::is_none")]
    pub connection_type: Option<String>,
    /// <p>Supported only for WebSocket APIs. Specifies how to handle response payload content type conversions. Supported values are CONVERT_TO_BINARY and CONVERT_TO_TEXT, with the following behaviors:</p> <p>CONVERT_TO_BINARY: Converts a response payload from a Base64-encoded string to the corresponding binary blob.</p> <p>CONVERT_TO_TEXT: Converts a response payload from a binary blob to a Base64-encoded string.</p> <p>If this property is not defined, the response payload will be passed through from the integration response to the route response or method response without modification.</p>
    #[serde(rename = "ContentHandlingStrategy")]
    #[serde(skip_serializing_if = "Option::is_none")]
    pub content_handling_strategy: Option<String>,
    /// <p>Specifies the credentials required for the integration, if any. For AWS integrations, three options are available. To specify an IAM Role for API Gateway to assume, use the role's Amazon Resource Name (ARN). To require that the caller's identity be passed through from the request, specify the string arn:aws:iam::*:user/*. To use resource-based permissions on supported AWS services, specify null.</p>
    #[serde(rename = "CredentialsArn")]
    #[serde(skip_serializing_if = "Option::is_none")]
    pub credentials_arn: Option<String>,
    /// <p>Represents the description of an integration.</p>
    #[serde(rename = "Description")]
    #[serde(skip_serializing_if = "Option::is_none")]
    pub description: Option<String>,
    /// <p>Represents the identifier of an integration.</p>
    #[serde(rename = "IntegrationId")]
    #[serde(skip_serializing_if = "Option::is_none")]
    pub integration_id: Option<String>,
    /// <p>Specifies the integration's HTTP method type.</p>
    #[serde(rename = "IntegrationMethod")]
    #[serde(skip_serializing_if = "Option::is_none")]
    pub integration_method: Option<String>,
    /// <p>The integration response selection expression for the integration. Supported only for WebSocket APIs. See <a href="https://docs.aws.amazon.com/apigateway/latest/developerguide/apigateway-websocket-api-selection-expressions.html#apigateway-websocket-api-integration-response-selection-expressions">Integration Response Selection Expressions</a>.</p>
    #[serde(rename = "IntegrationResponseSelectionExpression")]
    #[serde(skip_serializing_if = "Option::is_none")]
    pub integration_response_selection_expression: Option<String>,
    /// <p>The integration type of an integration. One of the following:</p> <p>AWS: for integrating the route or method request with an AWS service action, including the Lambda function-invoking action. With the Lambda function-invoking action, this is referred to as the Lambda custom integration. With any other AWS service action, this is known as AWS integration. Supported only for WebSocket APIs.</p> <p>AWS_PROXY: for integrating the route or method request with the Lambda function-invoking action with the client request passed through as-is. This integration is also referred to as Lambda proxy integration.</p> <p>HTTP: for integrating the route or method request with an HTTP endpoint. This integration is also referred to as the HTTP custom integration. Supported only for WebSocket APIs.</p> <p>HTTP_PROXY: for integrating route or method request with an HTTP endpoint, with the client request passed through as-is. This is also referred to as HTTP proxy integration.</p> <p>MOCK: for integrating the route or method request with API Gateway as a "loopback" endpoint without invoking any backend. Supported only for WebSocket APIs.</p>
    #[serde(rename = "IntegrationType")]
    #[serde(skip_serializing_if = "Option::is_none")]
    pub integration_type: Option<String>,
    /// <p>For a Lambda proxy integration, this is the URI of the Lambda function.</p>
    #[serde(rename = "IntegrationUri")]
    #[serde(skip_serializing_if = "Option::is_none")]
    pub integration_uri: Option<String>,
    /// <p>Specifies the pass-through behavior for incoming requests based on the Content-Type header in the request, and the available mapping templates specified as the requestTemplates property on the Integration resource. There are three valid values: WHEN_NO_MATCH, WHEN_NO_TEMPLATES, and NEVER. Supported only for WebSocket APIs.</p> <p>WHEN_NO_MATCH passes the request body for unmapped content types through to the integration backend without transformation.</p> <p>NEVER rejects unmapped content types with an HTTP 415 Unsupported Media Type response.</p> <p>WHEN_NO_TEMPLATES allows pass-through when the integration has no content types mapped to templates. However, if there is at least one content type defined, unmapped content types will be rejected with the same HTTP 415 Unsupported Media Type response.</p>
    #[serde(rename = "PassthroughBehavior")]
    #[serde(skip_serializing_if = "Option::is_none")]
    pub passthrough_behavior: Option<String>,
    /// <p>Specifies the format of the payload sent to an integration. Required for HTTP APIs. Currently, the only supported value is 1.0.</p>
    #[serde(rename = "PayloadFormatVersion")]
    #[serde(skip_serializing_if = "Option::is_none")]
    pub payload_format_version: Option<String>,
    /// <p>A key-value map specifying request parameters that are passed from the method request to the backend. The key is an integration request parameter name and the associated value is a method request parameter value or static value that must be enclosed within single quotes and pre-encoded as required by the backend. The method request parameter value must match the pattern of method.request.<replaceable>{location}</replaceable>.<replaceable>{name}</replaceable>
    /// , where
    /// <replaceable>{location}</replaceable>
    /// is querystring, path, or header; and
    /// <replaceable>{name}</replaceable>
    /// must be a valid and unique method request parameter name. Supported only for WebSocket APIs.</p>
    #[serde(rename = "RequestParameters")]
    #[serde(skip_serializing_if = "Option::is_none")]
    pub request_parameters: Option<::std::collections::HashMap<String, String>>,
    /// <p>Represents a map of Velocity templates that are applied on the request payload based on the value of the Content-Type header sent by the client. The content type value is the key in this map, and the template (as a String) is the value. Supported only for WebSocket APIs.</p>
    #[serde(rename = "RequestTemplates")]
    #[serde(skip_serializing_if = "Option::is_none")]
    pub request_templates: Option<::std::collections::HashMap<String, String>>,
    /// <p>The template selection expression for the integration. Supported only for WebSocket APIs.</p>
    #[serde(rename = "TemplateSelectionExpression")]
    #[serde(skip_serializing_if = "Option::is_none")]
    pub template_selection_expression: Option<String>,
    /// <p>Custom timeout between 50 and 29,000 milliseconds. The default value is 29,000 milliseconds or 29 seconds for WebSocket APIs. The default value is 5,000 milliseconds, or 5 seconds for HTTP APIs.</p>
    #[serde(rename = "TimeoutInMillis")]
    #[serde(skip_serializing_if = "Option::is_none")]
    pub timeout_in_millis: Option<i64>,
}

/// <p>Represents an integration response.</p>
#[derive(Default, Debug, Clone, PartialEq, Deserialize)]
#[cfg_attr(any(test, feature = "serialize_structs"), derive(Serialize))]
pub struct IntegrationResponse {
    /// <p>Supported only for WebSocket APIs. Specifies how to handle response payload content type conversions. Supported values are CONVERT_TO_BINARY and CONVERT_TO_TEXT, with the following behaviors:</p> <p>CONVERT_TO_BINARY: Converts a response payload from a Base64-encoded string to the corresponding binary blob.</p> <p>CONVERT_TO_TEXT: Converts a response payload from a binary blob to a Base64-encoded string.</p> <p>If this property is not defined, the response payload will be passed through from the integration response to the route response or method response without modification.</p>
    #[serde(rename = "ContentHandlingStrategy")]
    #[serde(skip_serializing_if = "Option::is_none")]
    pub content_handling_strategy: Option<String>,
    /// <p>The integration response ID.</p>
    #[serde(rename = "IntegrationResponseId")]
    #[serde(skip_serializing_if = "Option::is_none")]
    pub integration_response_id: Option<String>,
    /// <p>The integration response key.</p>
    #[serde(rename = "IntegrationResponseKey")]
    pub integration_response_key: String,
    /// <p>A key-value map specifying response parameters that are passed to the method response from the backend. The key is a method response header parameter name and the mapped value is an integration response header value, a static value enclosed within a pair of single quotes, or a JSON expression from the integration response body. The mapping key must match the pattern of method.response.header.{name}, where name is a valid and unique header name. The mapped non-static value must match the pattern of integration.response.header.{name} or integration.response.body.{JSON-expression}, where name is a valid and unique response header name and JSON-expression is a valid JSON expression without the $ prefix.</p>
    #[serde(rename = "ResponseParameters")]
    #[serde(skip_serializing_if = "Option::is_none")]
    pub response_parameters: Option<::std::collections::HashMap<String, String>>,
    /// <p>The collection of response templates for the integration response as a string-to-string map of key-value pairs. Response templates are represented as a key/value map, with a content-type as the key and a template as the value.</p>
    #[serde(rename = "ResponseTemplates")]
    #[serde(skip_serializing_if = "Option::is_none")]
    pub response_templates: Option<::std::collections::HashMap<String, String>>,
    /// <p>The template selection expressions for the integration response.</p>
    #[serde(rename = "TemplateSelectionExpression")]
    #[serde(skip_serializing_if = "Option::is_none")]
    pub template_selection_expression: Option<String>,
}

/// <p>Represents the configuration of a JWT authorizer. Required for the JWT authorizer type. Supported only for HTTP APIs.</p>
#[derive(Default, Debug, Clone, PartialEq, Serialize, Deserialize)]
pub struct JWTConfiguration {
    /// <p>A list of the intended recipients of the JWT. A valid JWT must provide an aud that matches at least one entry in this list. See <a href="https://tools.ietf.org/html/rfc7519#section-4.1.3">RFC 7519</a>. Supported only for HTTP APIs.</p>
    #[serde(rename = "Audience")]
    #[serde(skip_serializing_if = "Option::is_none")]
    pub audience: Option<Vec<String>>,
    /// <p>The base domain of the identity provider that issues JSON Web Tokens. For example, an Amazon Cognito user pool has the following format: https://cognito-idp.<replaceable>{region}</replaceable>.amazonaws.com/<replaceable>{userPoolId}</replaceable>
    /// . Required for the JWT authorizer type. Supported only for HTTP APIs.</p>
    #[serde(rename = "Issuer")]
    #[serde(skip_serializing_if = "Option::is_none")]
    pub issuer: Option<String>,
}

/// <p>Represents a data model for an API. Supported only for WebSocket APIs. See <a href="https://docs.aws.amazon.com/apigateway/latest/developerguide/models-mappings.html">Create Models and Mapping Templates for Request and Response Mappings</a>.</p>
#[derive(Default, Debug, Clone, PartialEq, Deserialize)]
#[cfg_attr(any(test, feature = "serialize_structs"), derive(Serialize))]
pub struct Model {
    /// <p>The content-type for the model, for example, "application/json".</p>
    #[serde(rename = "ContentType")]
    #[serde(skip_serializing_if = "Option::is_none")]
    pub content_type: Option<String>,
    /// <p>The description of the model.</p>
    #[serde(rename = "Description")]
    #[serde(skip_serializing_if = "Option::is_none")]
    pub description: Option<String>,
    /// <p>The model identifier.</p>
    #[serde(rename = "ModelId")]
    #[serde(skip_serializing_if = "Option::is_none")]
    pub model_id: Option<String>,
    /// <p>The name of the model. Must be alphanumeric.</p>
    #[serde(rename = "Name")]
    pub name: String,
    /// <p>The schema for the model. For application/json models, this should be JSON schema draft 4 model.</p>
    #[serde(rename = "Schema")]
    #[serde(skip_serializing_if = "Option::is_none")]
    pub schema: Option<String>,
}

/// <p>Validation constraints imposed on parameters of a request (path, query string, headers).</p>
#[derive(Default, Debug, Clone, PartialEq, Serialize, Deserialize)]
pub struct ParameterConstraints {
    /// <p>Whether or not the parameter is required.</p>
    #[serde(rename = "Required")]
    #[serde(skip_serializing_if = "Option::is_none")]
    pub required: Option<bool>,
}

/// <p></p>
#[derive(Default, Debug, Clone, PartialEq, Serialize)]
pub struct ReimportApiRequest {
    /// <p>The API identifier.</p>
    #[serde(rename = "ApiId")]
    pub api_id: String,
    /// <p>Represents the base path of the imported API. Supported only for HTTP APIs.</p>
    #[serde(rename = "Basepath")]
    #[serde(skip_serializing_if = "Option::is_none")]
    pub basepath: Option<String>,
    /// <p>The OpenAPI definition. Supported only for HTTP APIs.</p>
    #[serde(rename = "Body")]
    pub body: String,
    /// <p>Specifies whether to rollback the API creation (true) or not (false) when a warning is encountered. The default value is false.</p>
    #[serde(rename = "FailOnWarnings")]
    #[serde(skip_serializing_if = "Option::is_none")]
    pub fail_on_warnings: Option<bool>,
}

#[derive(Default, Debug, Clone, PartialEq, Deserialize)]
#[cfg_attr(any(test, feature = "serialize_structs"), derive(Serialize))]
pub struct ReimportApiResponse {
    /// <p>The URI of the API, of the form {api-id}.execute-api.{region}.amazonaws.com. The stage name is typically appended to this URI to form a complete path to a deployed API stage.</p>
    #[serde(rename = "ApiEndpoint")]
    #[serde(skip_serializing_if = "Option::is_none")]
    pub api_endpoint: Option<String>,
    /// <p>The API ID.</p>
    #[serde(rename = "ApiId")]
    #[serde(skip_serializing_if = "Option::is_none")]
    pub api_id: Option<String>,
    /// <p>An API key selection expression. Supported only for WebSocket APIs. See <a href="https://docs.aws.amazon.com/apigateway/latest/developerguide/apigateway-websocket-api-selection-expressions.html#apigateway-websocket-api-apikey-selection-expressions">API Key Selection Expressions</a>.</p>
    #[serde(rename = "ApiKeySelectionExpression")]
    #[serde(skip_serializing_if = "Option::is_none")]
    pub api_key_selection_expression: Option<String>,
    /// <p>A CORS configuration. Supported only for HTTP APIs.</p>
    #[serde(rename = "CorsConfiguration")]
    #[serde(skip_serializing_if = "Option::is_none")]
    pub cors_configuration: Option<Cors>,
    /// <p>The timestamp when the API was created.</p>
    #[serde(rename = "CreatedDate")]
    #[serde(skip_serializing_if = "Option::is_none")]
    pub created_date: Option<f64>,
    /// <p>The description of the API.</p>
    #[serde(rename = "Description")]
    #[serde(skip_serializing_if = "Option::is_none")]
    pub description: Option<String>,
    /// <p>Avoid validating models when creating a deployment. Supported only for WebSocket APIs.</p>
    #[serde(rename = "DisableSchemaValidation")]
    #[serde(skip_serializing_if = "Option::is_none")]
    pub disable_schema_validation: Option<bool>,
    /// <p>The validation information during API import. This may include particular properties of your OpenAPI definition which are ignored during import. Supported only for HTTP APIs.</p>
    #[serde(rename = "ImportInfo")]
    #[serde(skip_serializing_if = "Option::is_none")]
    pub import_info: Option<Vec<String>>,
    /// <p>The name of the API.</p>
    #[serde(rename = "Name")]
    #[serde(skip_serializing_if = "Option::is_none")]
    pub name: Option<String>,
    /// <p>The API protocol.</p>
    #[serde(rename = "ProtocolType")]
    #[serde(skip_serializing_if = "Option::is_none")]
    pub protocol_type: Option<String>,
    /// <p>The route selection expression for the API. For HTTP APIs, the routeSelectionExpression must be ${request.method} ${request.path}. If not provided, this will be the default for HTTP APIs. This property is required for WebSocket APIs.</p>
    #[serde(rename = "RouteSelectionExpression")]
    #[serde(skip_serializing_if = "Option::is_none")]
    pub route_selection_expression: Option<String>,
    /// <p>A collection of tags associated with the API.</p>
    #[serde(rename = "Tags")]
    #[serde(skip_serializing_if = "Option::is_none")]
    pub tags: Option<::std::collections::HashMap<String, String>>,
    /// <p>A version identifier for the API.</p>
    #[serde(rename = "Version")]
    #[serde(skip_serializing_if = "Option::is_none")]
    pub version: Option<String>,
    /// <p>The warning messages reported when failonwarnings is turned on during API import.</p>
    #[serde(rename = "Warnings")]
    #[serde(skip_serializing_if = "Option::is_none")]
    pub warnings: Option<Vec<String>>,
}

/// <p>Represents a route.</p>
#[derive(Default, Debug, Clone, PartialEq, Deserialize)]
#[cfg_attr(any(test, feature = "serialize_structs"), derive(Serialize))]
pub struct Route {
    /// <p>Specifies whether a route is managed by API Gateway. If you created an API using quick create, the $default route is managed by API Gateway. You can't modify the $default route key.</p>
    #[serde(rename = "ApiGatewayManaged")]
    #[serde(skip_serializing_if = "Option::is_none")]
    pub api_gateway_managed: Option<bool>,
    /// <p>Specifies whether an API key is required for this route. Supported only for WebSocket APIs.</p>
    #[serde(rename = "ApiKeyRequired")]
    #[serde(skip_serializing_if = "Option::is_none")]
    pub api_key_required: Option<bool>,
    /// <p>A list of authorization scopes configured on a route. The scopes are used with a JWT authorizer to authorize the method invocation. The authorization works by matching the route scopes against the scopes parsed from the access token in the incoming request. The method invocation is authorized if any route scope matches a claimed scope in the access token. Otherwise, the invocation is not authorized. When the route scope is configured, the client must provide an access token instead of an identity token for authorization purposes.</p>
    #[serde(rename = "AuthorizationScopes")]
    #[serde(skip_serializing_if = "Option::is_none")]
    pub authorization_scopes: Option<Vec<String>>,
    /// <p>The authorization type for the route. For WebSocket APIs, valid values are NONE for open access, AWS_IAM for using AWS IAM permissions, and CUSTOM for using a Lambda authorizer For HTTP APIs, valid values are NONE for open access, or JWT for using JSON Web Tokens.</p>
    #[serde(rename = "AuthorizationType")]
    #[serde(skip_serializing_if = "Option::is_none")]
    pub authorization_type: Option<String>,
    /// <p>The identifier of the Authorizer resource to be associated with this route. The authorizer identifier is generated by API Gateway when you created the authorizer.</p>
    #[serde(rename = "AuthorizerId")]
    #[serde(skip_serializing_if = "Option::is_none")]
    pub authorizer_id: Option<String>,
    /// <p>The model selection expression for the route. Supported only for WebSocket APIs.</p>
    #[serde(rename = "ModelSelectionExpression")]
    #[serde(skip_serializing_if = "Option::is_none")]
    pub model_selection_expression: Option<String>,
    /// <p>The operation name for the route.</p>
    #[serde(rename = "OperationName")]
    #[serde(skip_serializing_if = "Option::is_none")]
    pub operation_name: Option<String>,
    /// <p>The request models for the route. Supported only for WebSocket APIs.</p>
    #[serde(rename = "RequestModels")]
    #[serde(skip_serializing_if = "Option::is_none")]
    pub request_models: Option<::std::collections::HashMap<String, String>>,
    /// <p>The request parameters for the route. Supported only for WebSocket APIs.</p>
    #[serde(rename = "RequestParameters")]
    #[serde(skip_serializing_if = "Option::is_none")]
    pub request_parameters: Option<::std::collections::HashMap<String, ParameterConstraints>>,
    /// <p>The route ID.</p>
    #[serde(rename = "RouteId")]
    #[serde(skip_serializing_if = "Option::is_none")]
    pub route_id: Option<String>,
    /// <p>The route key for the route.</p>
    #[serde(rename = "RouteKey")]
    pub route_key: String,
    /// <p>The route response selection expression for the route. Supported only for WebSocket APIs.</p>
    #[serde(rename = "RouteResponseSelectionExpression")]
    #[serde(skip_serializing_if = "Option::is_none")]
    pub route_response_selection_expression: Option<String>,
    /// <p>The target for the route.</p>
    #[serde(rename = "Target")]
    #[serde(skip_serializing_if = "Option::is_none")]
    pub target: Option<String>,
}

/// <p>Represents a route response.</p>
#[derive(Default, Debug, Clone, PartialEq, Deserialize)]
#[cfg_attr(any(test, feature = "serialize_structs"), derive(Serialize))]
pub struct RouteResponse {
    /// <p>Represents the model selection expression of a route response. Supported only for WebSocket APIs.</p>
    #[serde(rename = "ModelSelectionExpression")]
    #[serde(skip_serializing_if = "Option::is_none")]
    pub model_selection_expression: Option<String>,
    /// <p>Represents the response models of a route response.</p>
    #[serde(rename = "ResponseModels")]
    #[serde(skip_serializing_if = "Option::is_none")]
    pub response_models: Option<::std::collections::HashMap<String, String>>,
    /// <p>Represents the response parameters of a route response.</p>
    #[serde(rename = "ResponseParameters")]
    #[serde(skip_serializing_if = "Option::is_none")]
    pub response_parameters: Option<::std::collections::HashMap<String, ParameterConstraints>>,
    /// <p>Represents the identifier of a route response.</p>
    #[serde(rename = "RouteResponseId")]
    #[serde(skip_serializing_if = "Option::is_none")]
    pub route_response_id: Option<String>,
    /// <p>Represents the route response key of a route response.</p>
    #[serde(rename = "RouteResponseKey")]
    pub route_response_key: String,
}

/// <p>Represents a collection of route settings.</p>
#[derive(Default, Debug, Clone, PartialEq, Serialize, Deserialize)]
pub struct RouteSettings {
    /// <p>Specifies whether (true) or not (false) data trace logging is enabled for this route. This property affects the log entries pushed to Amazon CloudWatch Logs. Supported only for WebSocket APIs.</p>
    #[serde(rename = "DataTraceEnabled")]
    #[serde(skip_serializing_if = "Option::is_none")]
    pub data_trace_enabled: Option<bool>,
    /// <p>Specifies whether detailed metrics are enabled.</p>
    #[serde(rename = "DetailedMetricsEnabled")]
    #[serde(skip_serializing_if = "Option::is_none")]
    pub detailed_metrics_enabled: Option<bool>,
    /// <p>Specifies the logging level for this route: INFO, ERROR, or OFF. This property affects the log entries pushed to Amazon CloudWatch Logs. Supported only for WebSocket APIs.</p>
    #[serde(rename = "LoggingLevel")]
    #[serde(skip_serializing_if = "Option::is_none")]
    pub logging_level: Option<String>,
    /// <p>Specifies the throttling burst limit. Supported only for WebSocket APIs.</p>
    #[serde(rename = "ThrottlingBurstLimit")]
    #[serde(skip_serializing_if = "Option::is_none")]
    pub throttling_burst_limit: Option<i64>,
    /// <p>Specifies the throttling rate limit. Supported only for WebSocket APIs.</p>
    #[serde(rename = "ThrottlingRateLimit")]
    #[serde(skip_serializing_if = "Option::is_none")]
    pub throttling_rate_limit: Option<f64>,
}

/// <p>Represents an API stage.</p>
#[derive(Default, Debug, Clone, PartialEq, Deserialize)]
#[cfg_attr(any(test, feature = "serialize_structs"), derive(Serialize))]
pub struct Stage {
    /// <p>Settings for logging access in this stage.</p>
    #[serde(rename = "AccessLogSettings")]
    #[serde(skip_serializing_if = "Option::is_none")]
    pub access_log_settings: Option<AccessLogSettings>,
    /// <p>Specifies whether a stage is managed by API Gateway. If you created an API using quick create, the $default stage is managed by API Gateway. You can't modify the $default stage.</p>
    #[serde(rename = "ApiGatewayManaged")]
    #[serde(skip_serializing_if = "Option::is_none")]
    pub api_gateway_managed: Option<bool>,
    /// <p>Specifies whether updates to an API automatically trigger a new deployment. The default value is false.</p>
    #[serde(rename = "AutoDeploy")]
    #[serde(skip_serializing_if = "Option::is_none")]
    pub auto_deploy: Option<bool>,
    /// <p>The identifier of a client certificate for a Stage. Supported only for WebSocket APIs.</p>
    #[serde(rename = "ClientCertificateId")]
    #[serde(skip_serializing_if = "Option::is_none")]
    pub client_certificate_id: Option<String>,
    /// <p>The timestamp when the stage was created.</p>
    #[serde(rename = "CreatedDate")]
    #[serde(skip_serializing_if = "Option::is_none")]
    pub created_date: Option<f64>,
    /// <p>Default route settings for the stage.</p>
    #[serde(rename = "DefaultRouteSettings")]
    #[serde(skip_serializing_if = "Option::is_none")]
    pub default_route_settings: Option<RouteSettings>,
    /// <p>The identifier of the Deployment that the Stage is associated with. Can't be updated if autoDeploy is enabled.</p>
    #[serde(rename = "DeploymentId")]
    #[serde(skip_serializing_if = "Option::is_none")]
    pub deployment_id: Option<String>,
    /// <p>The description of the stage.</p>
    #[serde(rename = "Description")]
    #[serde(skip_serializing_if = "Option::is_none")]
    pub description: Option<String>,
    /// <p>Describes the status of the last deployment of a stage. Supported only for stages with autoDeploy enabled.</p>
    #[serde(rename = "LastDeploymentStatusMessage")]
    #[serde(skip_serializing_if = "Option::is_none")]
    pub last_deployment_status_message: Option<String>,
    /// <p>The timestamp when the stage was last updated.</p>
    #[serde(rename = "LastUpdatedDate")]
    #[serde(skip_serializing_if = "Option::is_none")]
    pub last_updated_date: Option<f64>,
    /// <p>Route settings for the stage, by routeKey.</p>
    #[serde(rename = "RouteSettings")]
    #[serde(skip_serializing_if = "Option::is_none")]
    pub route_settings: Option<::std::collections::HashMap<String, RouteSettings>>,
    /// <p>The name of the stage.</p>
    #[serde(rename = "StageName")]
    pub stage_name: String,
    /// <p>A map that defines the stage variables for a stage resource. Variable names can have alphanumeric and underscore characters, and the values must match [A-Za-z0-9-._~:/?#&amp;=,]+. Supported only for WebSocket APIs.</p>
    #[serde(rename = "StageVariables")]
    #[serde(skip_serializing_if = "Option::is_none")]
    pub stage_variables: Option<::std::collections::HashMap<String, String>>,
    /// <p>The collection of tags. Each tag element is associated with a given resource.</p>
    #[serde(rename = "Tags")]
    #[serde(skip_serializing_if = "Option::is_none")]
    pub tags: Option<::std::collections::HashMap<String, String>>,
}

/// <p>Creates a new Tag resource to represent a tag.</p>
#[derive(Default, Debug, Clone, PartialEq, Serialize)]
#[cfg_attr(feature = "deserialize_structs", derive(Deserialize))]
pub struct TagResourceRequest {
    /// <p>The resource ARN for the tag.</p>
    #[serde(rename = "ResourceArn")]
    pub resource_arn: String,
    /// <p>The collection of tags. Each tag element is associated with a given resource.</p>
    #[serde(rename = "Tags")]
    #[serde(skip_serializing_if = "Option::is_none")]
    pub tags: Option<::std::collections::HashMap<String, String>>,
}

#[derive(Default, Debug, Clone, PartialEq, Deserialize)]
#[cfg_attr(any(test, feature = "serialize_structs"), derive(Serialize))]
pub struct TagResourceResponse {}

#[derive(Default, Debug, Clone, PartialEq, Serialize)]
#[cfg_attr(feature = "deserialize_structs", derive(Deserialize))]
pub struct UntagResourceRequest {
    /// <p>The resource ARN for the tag.</p>
    #[serde(rename = "ResourceArn")]
    pub resource_arn: String,
    /// <pre><code>        &lt;p&gt;The Tag keys to delete.&lt;/p&gt;
    /// </code></pre>
    #[serde(rename = "TagKeys")]
    pub tag_keys: Vec<String>,
}

/// <p>Updates an ApiMapping.</p>
#[derive(Default, Debug, Clone, PartialEq, Serialize)]
#[cfg_attr(feature = "deserialize_structs", derive(Deserialize))]
pub struct UpdateApiMappingRequest {
    /// <p>The API identifier.</p>
    #[serde(rename = "ApiId")]
    pub api_id: String,
    /// <p>The API mapping identifier.</p>
    #[serde(rename = "ApiMappingId")]
    pub api_mapping_id: String,
    /// <p>The API mapping key.</p>
    #[serde(rename = "ApiMappingKey")]
    #[serde(skip_serializing_if = "Option::is_none")]
    pub api_mapping_key: Option<String>,
    /// <p>The domain name.</p>
    #[serde(rename = "DomainName")]
    pub domain_name: String,
    /// <p>The API stage.</p>
    #[serde(rename = "Stage")]
    #[serde(skip_serializing_if = "Option::is_none")]
    pub stage: Option<String>,
}

#[derive(Default, Debug, Clone, PartialEq, Deserialize)]
#[cfg_attr(any(test, feature = "serialize_structs"), derive(Serialize))]
pub struct UpdateApiMappingResponse {
    /// <p>The API identifier.</p>
    #[serde(rename = "ApiId")]
    #[serde(skip_serializing_if = "Option::is_none")]
    pub api_id: Option<String>,
    /// <p>The API mapping identifier.</p>
    #[serde(rename = "ApiMappingId")]
    #[serde(skip_serializing_if = "Option::is_none")]
    pub api_mapping_id: Option<String>,
    /// <p>The API mapping key.</p>
    #[serde(rename = "ApiMappingKey")]
    #[serde(skip_serializing_if = "Option::is_none")]
    pub api_mapping_key: Option<String>,
    /// <p>The API stage.</p>
    #[serde(rename = "Stage")]
    #[serde(skip_serializing_if = "Option::is_none")]
    pub stage: Option<String>,
}

/// <p>Updates an Api.</p>
#[derive(Default, Debug, Clone, PartialEq, Serialize)]
#[cfg_attr(feature = "deserialize_structs", derive(Deserialize))]
pub struct UpdateApiRequest {
    /// <p>The API identifier.</p>
    #[serde(rename = "ApiId")]
    pub api_id: String,
    /// <p>An API key selection expression. Supported only for WebSocket APIs. See <a href="https://docs.aws.amazon.com/apigateway/latest/developerguide/apigateway-websocket-api-selection-expressions.html#apigateway-websocket-api-apikey-selection-expressions">API Key Selection Expressions</a>.</p>
    #[serde(rename = "ApiKeySelectionExpression")]
    #[serde(skip_serializing_if = "Option::is_none")]
    pub api_key_selection_expression: Option<String>,
    /// <p>A CORS configuration. Supported only for HTTP APIs.</p>
    #[serde(rename = "CorsConfiguration")]
    #[serde(skip_serializing_if = "Option::is_none")]
    pub cors_configuration: Option<Cors>,
    /// <p>This property is part of quick create. It specifies the credentials required for the integration, if any. For a Lambda integration, three options are available. To specify an IAM Role for API Gateway to assume, use the role's Amazon Resource Name (ARN). To require that the caller's identity be passed through from the request, specify arn:aws:iam::*:user/*. To use resource-based permissions on supported AWS services, specify null. Currently, this property is not used for HTTP integrations. If provided, this value replaces the credentials associated with the quick create integration. Supported only for HTTP APIs.</p>
    #[serde(rename = "CredentialsArn")]
    #[serde(skip_serializing_if = "Option::is_none")]
    pub credentials_arn: Option<String>,
    /// <p>The description of the API.</p>
    #[serde(rename = "Description")]
    #[serde(skip_serializing_if = "Option::is_none")]
    pub description: Option<String>,
    /// <p>Avoid validating models when creating a deployment. Supported only for WebSocket APIs.</p>
    #[serde(rename = "DisableSchemaValidation")]
    #[serde(skip_serializing_if = "Option::is_none")]
    pub disable_schema_validation: Option<bool>,
    /// <p>The name of the API.</p>
    #[serde(rename = "Name")]
    #[serde(skip_serializing_if = "Option::is_none")]
    pub name: Option<String>,
    /// <p>This property is part of quick create. If not specified, the route created using quick create is kept. Otherwise, this value replaces the route key of the quick create route. Additional routes may still be added after the API is updated. Supported only for HTTP APIs.</p>
    #[serde(rename = "RouteKey")]
    #[serde(skip_serializing_if = "Option::is_none")]
    pub route_key: Option<String>,
    /// <p>The route selection expression for the API. For HTTP APIs, the routeSelectionExpression must be ${request.method} ${request.path}. If not provided, this will be the default for HTTP APIs. This property is required for WebSocket APIs.</p>
    #[serde(rename = "RouteSelectionExpression")]
    #[serde(skip_serializing_if = "Option::is_none")]
    pub route_selection_expression: Option<String>,
    /// <p>This property is part of quick create. For HTTP integrations, specify a fully qualified URL. For Lambda integrations, specify a function ARN. The type of the integration will be HTTP_PROXY or AWS_PROXY, respectively. The value provided updates the integration URI and integration type. You can update a quick-created target, but you can't remove it from an API. Supported only for HTTP APIs.</p>
    #[serde(rename = "Target")]
    #[serde(skip_serializing_if = "Option::is_none")]
    pub target: Option<String>,
    /// <p>A version identifier for the API.</p>
    #[serde(rename = "Version")]
    #[serde(skip_serializing_if = "Option::is_none")]
    pub version: Option<String>,
}

#[derive(Default, Debug, Clone, PartialEq, Deserialize)]
#[cfg_attr(any(test, feature = "serialize_structs"), derive(Serialize))]
pub struct UpdateApiResponse {
    /// <p>The URI of the API, of the form {api-id}.execute-api.{region}.amazonaws.com. The stage name is typically appended to this URI to form a complete path to a deployed API stage.</p>
    #[serde(rename = "ApiEndpoint")]
    #[serde(skip_serializing_if = "Option::is_none")]
    pub api_endpoint: Option<String>,
    /// <p>The API ID.</p>
    #[serde(rename = "ApiId")]
    #[serde(skip_serializing_if = "Option::is_none")]
    pub api_id: Option<String>,
    /// <p>An API key selection expression. Supported only for WebSocket APIs. See <a href="https://docs.aws.amazon.com/apigateway/latest/developerguide/apigateway-websocket-api-selection-expressions.html#apigateway-websocket-api-apikey-selection-expressions">API Key Selection Expressions</a>.</p>
    #[serde(rename = "ApiKeySelectionExpression")]
    #[serde(skip_serializing_if = "Option::is_none")]
    pub api_key_selection_expression: Option<String>,
    /// <p>A CORS configuration. Supported only for HTTP APIs.</p>
    #[serde(rename = "CorsConfiguration")]
    #[serde(skip_serializing_if = "Option::is_none")]
    pub cors_configuration: Option<Cors>,
    /// <p>The timestamp when the API was created.</p>
    #[serde(rename = "CreatedDate")]
    #[serde(skip_serializing_if = "Option::is_none")]
    pub created_date: Option<f64>,
    /// <p>The description of the API.</p>
    #[serde(rename = "Description")]
    #[serde(skip_serializing_if = "Option::is_none")]
    pub description: Option<String>,
    /// <p>Avoid validating models when creating a deployment. Supported only for WebSocket APIs.</p>
    #[serde(rename = "DisableSchemaValidation")]
    #[serde(skip_serializing_if = "Option::is_none")]
    pub disable_schema_validation: Option<bool>,
    /// <p>The validation information during API import. This may include particular properties of your OpenAPI definition which are ignored during import. Supported only for HTTP APIs.</p>
    #[serde(rename = "ImportInfo")]
    #[serde(skip_serializing_if = "Option::is_none")]
    pub import_info: Option<Vec<String>>,
    /// <p>The name of the API.</p>
    #[serde(rename = "Name")]
    #[serde(skip_serializing_if = "Option::is_none")]
    pub name: Option<String>,
    /// <p>The API protocol.</p>
    #[serde(rename = "ProtocolType")]
    #[serde(skip_serializing_if = "Option::is_none")]
    pub protocol_type: Option<String>,
    /// <p>The route selection expression for the API. For HTTP APIs, the routeSelectionExpression must be ${request.method} ${request.path}. If not provided, this will be the default for HTTP APIs. This property is required for WebSocket APIs.</p>
    #[serde(rename = "RouteSelectionExpression")]
    #[serde(skip_serializing_if = "Option::is_none")]
    pub route_selection_expression: Option<String>,
    /// <p>A collection of tags associated with the API.</p>
    #[serde(rename = "Tags")]
    #[serde(skip_serializing_if = "Option::is_none")]
    pub tags: Option<::std::collections::HashMap<String, String>>,
    /// <p>A version identifier for the API.</p>
    #[serde(rename = "Version")]
    #[serde(skip_serializing_if = "Option::is_none")]
    pub version: Option<String>,
    /// <p>The warning messages reported when failonwarnings is turned on during API import.</p>
    #[serde(rename = "Warnings")]
    #[serde(skip_serializing_if = "Option::is_none")]
    pub warnings: Option<Vec<String>>,
}

/// <p>Updates an Authorizer.</p>
#[derive(Default, Debug, Clone, PartialEq, Serialize)]
#[cfg_attr(feature = "deserialize_structs", derive(Deserialize))]
pub struct UpdateAuthorizerRequest {
    /// <p>The API identifier.</p>
    #[serde(rename = "ApiId")]
    pub api_id: String,
    /// <p>Specifies the required credentials as an IAM role for API Gateway to invoke the authorizer. To specify an IAM role for API Gateway to assume, use the role's Amazon Resource Name (ARN). To use resource-based permissions on the Lambda function, specify null.</p>
    #[serde(rename = "AuthorizerCredentialsArn")]
    #[serde(skip_serializing_if = "Option::is_none")]
    pub authorizer_credentials_arn: Option<String>,
    /// <p>The authorizer identifier.</p>
    #[serde(rename = "AuthorizerId")]
    pub authorizer_id: String,
    /// <p>Authorizer caching is not currently supported. Don't specify this value for authorizers.</p>
    #[serde(rename = "AuthorizerResultTtlInSeconds")]
    #[serde(skip_serializing_if = "Option::is_none")]
    pub authorizer_result_ttl_in_seconds: Option<i64>,
    /// <p>The authorizer type. For WebSocket APIs, specify REQUEST for a Lambda function using incoming request parameters. For HTTP APIs, specify JWT to use JSON Web Tokens.</p>
    #[serde(rename = "AuthorizerType")]
    #[serde(skip_serializing_if = "Option::is_none")]
    pub authorizer_type: Option<String>,
    /// <p>The authorizer's Uniform Resource Identifier (URI). For REQUEST authorizers, this must be a well-formed Lambda function URI, for example, arn:aws:apigateway:us-west-2:lambda:path/2015-03-31/functions/arn:aws:lambda:us-west-2:<replaceable>{account_id}</replaceable>:function:<replaceable>{lambda_function_name}</replaceable>/invocations. In general, the URI has this form: arn:aws:apigateway:<replaceable>{region}</replaceable>:lambda:path/<replaceable>{service_api}</replaceable>
    /// , where <replaceable></replaceable>{region} is the same as the region hosting the Lambda function, path indicates that the remaining substring in the URI should be treated as the path to the resource, including the initial /. For Lambda functions, this is usually of the form /2015-03-31/functions/[FunctionARN]/invocations. Supported only for REQUEST authorizers.</p>
    #[serde(rename = "AuthorizerUri")]
    #[serde(skip_serializing_if = "Option::is_none")]
    pub authorizer_uri: Option<String>,
    /// <p>The identity source for which authorization is requested.</p> <p>For a REQUEST authorizer, this is optional. The value is a set of one or more mapping expressions of the specified request parameters. Currently, the identity source can be headers, query string parameters, stage variables, and context parameters. For example, if an Auth header and a Name query string parameter are defined as identity sources, this value is route.request.header.Auth, route.request.querystring.Name. These parameters will be used to perform runtime validation for Lambda-based authorizers by verifying all of the identity-related request parameters are present in the request, not null, and non-empty. Only when this is true does the authorizer invoke the authorizer Lambda function. Otherwise, it returns a 401 Unauthorized response without calling the Lambda function.</p> <p>For JWT, a single entry that specifies where to extract the JSON Web Token (JWT) from inbound requests. Currently only header-based and query parameter-based selections are supported, for example "$request.header.Authorization".</p>
    #[serde(rename = "IdentitySource")]
    #[serde(skip_serializing_if = "Option::is_none")]
    pub identity_source: Option<Vec<String>>,
    /// <p>This parameter is not used.</p>
    #[serde(rename = "IdentityValidationExpression")]
    #[serde(skip_serializing_if = "Option::is_none")]
    pub identity_validation_expression: Option<String>,
    /// <p>Represents the configuration of a JWT authorizer. Required for the JWT authorizer type. Supported only for HTTP APIs.</p>
    #[serde(rename = "JwtConfiguration")]
    #[serde(skip_serializing_if = "Option::is_none")]
    pub jwt_configuration: Option<JWTConfiguration>,
    /// <p>The name of the authorizer.</p>
    #[serde(rename = "Name")]
    #[serde(skip_serializing_if = "Option::is_none")]
    pub name: Option<String>,
}

#[derive(Default, Debug, Clone, PartialEq, Deserialize)]
#[cfg_attr(any(test, feature = "serialize_structs"), derive(Serialize))]
pub struct UpdateAuthorizerResponse {
    /// <p>Specifies the required credentials as an IAM role for API Gateway to invoke the authorizer. To specify an IAM role for API Gateway to assume, use the role's Amazon Resource Name (ARN). To use resource-based permissions on the Lambda function, specify null. Supported only for REQUEST authorizers.</p>
    #[serde(rename = "AuthorizerCredentialsArn")]
    #[serde(skip_serializing_if = "Option::is_none")]
    pub authorizer_credentials_arn: Option<String>,
    /// <p>The authorizer identifier.</p>
    #[serde(rename = "AuthorizerId")]
    #[serde(skip_serializing_if = "Option::is_none")]
    pub authorizer_id: Option<String>,
    /// <p>Authorizer caching is not currently supported. Don't specify this value for authorizers.</p>
    #[serde(rename = "AuthorizerResultTtlInSeconds")]
    #[serde(skip_serializing_if = "Option::is_none")]
    pub authorizer_result_ttl_in_seconds: Option<i64>,
    /// <p>The authorizer type. For WebSocket APIs, specify REQUEST for a Lambda function using incoming request parameters. For HTTP APIs, specify JWT to use JSON Web Tokens.</p>
    #[serde(rename = "AuthorizerType")]
    #[serde(skip_serializing_if = "Option::is_none")]
    pub authorizer_type: Option<String>,
    /// <p>The authorizer's Uniform Resource Identifier (URI). ForREQUEST authorizers, this must be a well-formed Lambda function URI, for example, arn:aws:apigateway:us-west-2:lambda:path/2015-03-31/functions/arn:aws:lambda:us-west-2:<replaceable>{account_id}</replaceable>:function:<replaceable>{lambda_function_name}</replaceable>/invocations. In general, the URI has this form: arn:aws:apigateway:<replaceable>{region}</replaceable>:lambda:path/<replaceable>{service_api}</replaceable>
    /// , where <replaceable></replaceable>{region} is the same as the region hosting the Lambda function, path indicates that the remaining substring in the URI should be treated as the path to the resource, including the initial /. For Lambda functions, this is usually of the form /2015-03-31/functions/[FunctionARN]/invocations. Supported only for REQUEST authorizers.</p>
    #[serde(rename = "AuthorizerUri")]
    #[serde(skip_serializing_if = "Option::is_none")]
    pub authorizer_uri: Option<String>,
    /// <p>The identity source for which authorization is requested.</p> <p>For a REQUEST authorizer, this is optional. The value is a set of one or more mapping expressions of the specified request parameters. Currently, the identity source can be headers, query string parameters, stage variables, and context parameters. For example, if an Auth header and a Name query string parameter are defined as identity sources, this value is route.request.header.Auth, route.request.querystring.Name. These parameters will be used to perform runtime validation for Lambda-based authorizers by verifying all of the identity-related request parameters are present in the request, not null, and non-empty. Only when this is true does the authorizer invoke the authorizer Lambda function. Otherwise, it returns a 401 Unauthorized response without calling the Lambda function.</p> <p>For JWT, a single entry that specifies where to extract the JSON Web Token (JWT) from inbound requests. Currently only header-based and query parameter-based selections are supported, for example "$request.header.Authorization".</p>
    #[serde(rename = "IdentitySource")]
    #[serde(skip_serializing_if = "Option::is_none")]
    pub identity_source: Option<Vec<String>>,
    /// <p>The validation expression does not apply to the REQUEST authorizer.</p>
    #[serde(rename = "IdentityValidationExpression")]
    #[serde(skip_serializing_if = "Option::is_none")]
    pub identity_validation_expression: Option<String>,
    /// <p>Represents the configuration of a JWT authorizer. Required for the JWT authorizer type. Supported only for HTTP APIs.</p>
    #[serde(rename = "JwtConfiguration")]
    #[serde(skip_serializing_if = "Option::is_none")]
    pub jwt_configuration: Option<JWTConfiguration>,
    /// <p>The name of the authorizer.</p>
    #[serde(rename = "Name")]
    #[serde(skip_serializing_if = "Option::is_none")]
    pub name: Option<String>,
}

/// <p>Updates a Deployment.</p>
#[derive(Default, Debug, Clone, PartialEq, Serialize)]
#[cfg_attr(feature = "deserialize_structs", derive(Deserialize))]
pub struct UpdateDeploymentRequest {
    /// <p>The API identifier.</p>
    #[serde(rename = "ApiId")]
    pub api_id: String,
    /// <p>The deployment ID.</p>
    #[serde(rename = "DeploymentId")]
    pub deployment_id: String,
    /// <p>The description for the deployment resource.</p>
    #[serde(rename = "Description")]
    #[serde(skip_serializing_if = "Option::is_none")]
    pub description: Option<String>,
}

#[derive(Default, Debug, Clone, PartialEq, Deserialize)]
#[cfg_attr(any(test, feature = "serialize_structs"), derive(Serialize))]
pub struct UpdateDeploymentResponse {
    /// <p>Specifies whether a deployment was automatically released.</p>
    #[serde(rename = "AutoDeployed")]
    #[serde(skip_serializing_if = "Option::is_none")]
    pub auto_deployed: Option<bool>,
    /// <p>The date and time when the Deployment resource was created.</p>
    #[serde(rename = "CreatedDate")]
    #[serde(skip_serializing_if = "Option::is_none")]
    pub created_date: Option<f64>,
    /// <p>The identifier for the deployment.</p>
    #[serde(rename = "DeploymentId")]
    #[serde(skip_serializing_if = "Option::is_none")]
    pub deployment_id: Option<String>,
    /// <p>The status of the deployment: PENDING, FAILED, or SUCCEEDED.</p>
    #[serde(rename = "DeploymentStatus")]
    #[serde(skip_serializing_if = "Option::is_none")]
    pub deployment_status: Option<String>,
    /// <p>May contain additional feedback on the status of an API deployment.</p>
    #[serde(rename = "DeploymentStatusMessage")]
    #[serde(skip_serializing_if = "Option::is_none")]
    pub deployment_status_message: Option<String>,
    /// <p>The description for the deployment.</p>
    #[serde(rename = "Description")]
    #[serde(skip_serializing_if = "Option::is_none")]
    pub description: Option<String>,
}

/// <p>Updates a DomainName.</p>
#[derive(Default, Debug, Clone, PartialEq, Serialize)]
#[cfg_attr(feature = "deserialize_structs", derive(Deserialize))]
pub struct UpdateDomainNameRequest {
    /// <p>The domain name.</p>
    #[serde(rename = "DomainName")]
    pub domain_name: String,
    /// <p>The domain name configurations.</p>
    #[serde(rename = "DomainNameConfigurations")]
    #[serde(skip_serializing_if = "Option::is_none")]
    pub domain_name_configurations: Option<Vec<DomainNameConfiguration>>,
}

#[derive(Default, Debug, Clone, PartialEq, Deserialize)]
#[cfg_attr(any(test, feature = "serialize_structs"), derive(Serialize))]
pub struct UpdateDomainNameResponse {
    /// <p>The API mapping selection expression.</p>
    #[serde(rename = "ApiMappingSelectionExpression")]
    #[serde(skip_serializing_if = "Option::is_none")]
    pub api_mapping_selection_expression: Option<String>,
    /// <p>The name of the DomainName resource.</p>
    #[serde(rename = "DomainName")]
    #[serde(skip_serializing_if = "Option::is_none")]
    pub domain_name: Option<String>,
    /// <p>The domain name configurations.</p>
    #[serde(rename = "DomainNameConfigurations")]
    #[serde(skip_serializing_if = "Option::is_none")]
    pub domain_name_configurations: Option<Vec<DomainNameConfiguration>>,
    /// <p>The collection of tags associated with a domain name.</p>
    #[serde(rename = "Tags")]
    #[serde(skip_serializing_if = "Option::is_none")]
    pub tags: Option<::std::collections::HashMap<String, String>>,
}

/// <p>Updates an Integration.</p>
#[derive(Default, Debug, Clone, PartialEq, Serialize)]
#[cfg_attr(feature = "deserialize_structs", derive(Deserialize))]
pub struct UpdateIntegrationRequest {
    /// <p>The API identifier.</p>
    #[serde(rename = "ApiId")]
    pub api_id: String,
    /// <p>The connection ID.</p>
    #[serde(rename = "ConnectionId")]
    #[serde(skip_serializing_if = "Option::is_none")]
    pub connection_id: Option<String>,
    /// <p>The type of the network connection to the integration endpoint. Currently the only valid value is INTERNET, for connections through the public routable internet.</p>
    #[serde(rename = "ConnectionType")]
    #[serde(skip_serializing_if = "Option::is_none")]
    pub connection_type: Option<String>,
    /// <p>Supported only for WebSocket APIs. Specifies how to handle response payload content type conversions. Supported values are CONVERT_TO_BINARY and CONVERT_TO_TEXT, with the following behaviors:</p> <p>CONVERT_TO_BINARY: Converts a response payload from a Base64-encoded string to the corresponding binary blob.</p> <p>CONVERT_TO_TEXT: Converts a response payload from a binary blob to a Base64-encoded string.</p> <p>If this property is not defined, the response payload will be passed through from the integration response to the route response or method response without modification.</p>
    #[serde(rename = "ContentHandlingStrategy")]
    #[serde(skip_serializing_if = "Option::is_none")]
    pub content_handling_strategy: Option<String>,
    /// <p>Specifies the credentials required for the integration, if any. For AWS integrations, three options are available. To specify an IAM Role for API Gateway to assume, use the role's Amazon Resource Name (ARN). To require that the caller's identity be passed through from the request, specify the string arn:aws:iam::*:user/*. To use resource-based permissions on supported AWS services, specify null.</p>
    #[serde(rename = "CredentialsArn")]
    #[serde(skip_serializing_if = "Option::is_none")]
    pub credentials_arn: Option<String>,
    /// <p>The description of the integration</p>
    #[serde(rename = "Description")]
    #[serde(skip_serializing_if = "Option::is_none")]
    pub description: Option<String>,
    /// <p>The integration ID.</p>
    #[serde(rename = "IntegrationId")]
    pub integration_id: String,
    /// <p>Specifies the integration's HTTP method type.</p>
    #[serde(rename = "IntegrationMethod")]
    #[serde(skip_serializing_if = "Option::is_none")]
    pub integration_method: Option<String>,
    /// <p>The integration type of an integration. One of the following:</p> <p>AWS: for integrating the route or method request with an AWS service action, including the Lambda function-invoking action. With the Lambda function-invoking action, this is referred to as the Lambda custom integration. With any other AWS service action, this is known as AWS integration. Supported only for WebSocket APIs.</p> <p>AWS_PROXY: for integrating the route or method request with the Lambda function-invoking action with the client request passed through as-is. This integration is also referred to as Lambda proxy integration.</p> <p>HTTP: for integrating the route or method request with an HTTP endpoint. This integration is also referred to as the HTTP custom integration. Supported only for WebSocket APIs.</p> <p>HTTP_PROXY: for integrating route or method request with an HTTP endpoint, with the client request passed through as-is. This is also referred to as HTTP proxy integration.</p> <p>MOCK: for integrating the route or method request with API Gateway as a "loopback" endpoint without invoking any backend. Supported only for WebSocket APIs.</p>
    #[serde(rename = "IntegrationType")]
    #[serde(skip_serializing_if = "Option::is_none")]
    pub integration_type: Option<String>,
    /// <p>For a Lambda proxy integration, this is the URI of the Lambda function.</p>
    #[serde(rename = "IntegrationUri")]
    #[serde(skip_serializing_if = "Option::is_none")]
    pub integration_uri: Option<String>,
    /// <p>Specifies the pass-through behavior for incoming requests based on the Content-Type header in the request, and the available mapping templates specified as the requestTemplates property on the Integration resource. There are three valid values: WHEN_NO_MATCH, WHEN_NO_TEMPLATES, and NEVER. Supported only for WebSocket APIs.</p> <p>WHEN_NO_MATCH passes the request body for unmapped content types through to the integration backend without transformation.</p> <p>NEVER rejects unmapped content types with an HTTP 415 Unsupported Media Type response.</p> <p>WHEN_NO_TEMPLATES allows pass-through when the integration has no content types mapped to templates. However, if there is at least one content type defined, unmapped content types will be rejected with the same HTTP 415 Unsupported Media Type response.</p>
    #[serde(rename = "PassthroughBehavior")]
    #[serde(skip_serializing_if = "Option::is_none")]
    pub passthrough_behavior: Option<String>,
    /// <p>Specifies the format of the payload sent to an integration. Required for HTTP APIs. Currently, the only supported value is 1.0.</p>
    #[serde(rename = "PayloadFormatVersion")]
    #[serde(skip_serializing_if = "Option::is_none")]
    pub payload_format_version: Option<String>,
    /// <p>A key-value map specifying request parameters that are passed from the method request to the backend. The key is an integration request parameter name and the associated value is a method request parameter value or static value that must be enclosed within single quotes and pre-encoded as required by the backend. The method request parameter value must match the pattern of method.request.<replaceable>{location}</replaceable>.<replaceable>{name}</replaceable>
    /// , where
    /// <replaceable>{location}</replaceable>
    /// is querystring, path, or header; and
    /// <replaceable>{name}</replaceable>
    /// must be a valid and unique method request parameter name. Supported only for WebSocket APIs.</p>
    #[serde(rename = "RequestParameters")]
    #[serde(skip_serializing_if = "Option::is_none")]
    pub request_parameters: Option<::std::collections::HashMap<String, String>>,
    /// <p>Represents a map of Velocity templates that are applied on the request payload based on the value of the Content-Type header sent by the client. The content type value is the key in this map, and the template (as a String) is the value. Supported only for WebSocket APIs.</p>
    #[serde(rename = "RequestTemplates")]
    #[serde(skip_serializing_if = "Option::is_none")]
    pub request_templates: Option<::std::collections::HashMap<String, String>>,
    /// <p>The template selection expression for the integration.</p>
    #[serde(rename = "TemplateSelectionExpression")]
    #[serde(skip_serializing_if = "Option::is_none")]
    pub template_selection_expression: Option<String>,
    /// <p>Custom timeout between 50 and 29,000 milliseconds. The default value is 29,000 milliseconds or 29 seconds for WebSocket APIs. The default value is 5,000 milliseconds, or 5 seconds for HTTP APIs.</p>
    #[serde(rename = "TimeoutInMillis")]
    #[serde(skip_serializing_if = "Option::is_none")]
    pub timeout_in_millis: Option<i64>,
}

/// <p>Updates an IntegrationResponses.</p>
#[derive(Default, Debug, Clone, PartialEq, Serialize)]
#[cfg_attr(feature = "deserialize_structs", derive(Deserialize))]
pub struct UpdateIntegrationResponseRequest {
    /// <p>The API identifier.</p>
    #[serde(rename = "ApiId")]
    pub api_id: String,
    /// <p>Supported only for WebSocket APIs. Specifies how to handle response payload content type conversions. Supported values are CONVERT_TO_BINARY and CONVERT_TO_TEXT, with the following behaviors:</p> <p>CONVERT_TO_BINARY: Converts a response payload from a Base64-encoded string to the corresponding binary blob.</p> <p>CONVERT_TO_TEXT: Converts a response payload from a binary blob to a Base64-encoded string.</p> <p>If this property is not defined, the response payload will be passed through from the integration response to the route response or method response without modification.</p>
    #[serde(rename = "ContentHandlingStrategy")]
    #[serde(skip_serializing_if = "Option::is_none")]
    pub content_handling_strategy: Option<String>,
    /// <p>The integration ID.</p>
    #[serde(rename = "IntegrationId")]
    pub integration_id: String,
    /// <p>The integration response ID.</p>
    #[serde(rename = "IntegrationResponseId")]
    pub integration_response_id: String,
    /// <p>The integration response key.</p>
    #[serde(rename = "IntegrationResponseKey")]
    #[serde(skip_serializing_if = "Option::is_none")]
    pub integration_response_key: Option<String>,
    /// <p>A key-value map specifying response parameters that are passed to the method response from the backend. The key is a method response header parameter name and the mapped value is an integration response header value, a static value enclosed within a pair of single quotes, or a JSON expression from the integration response body. The mapping key must match the pattern of method.response.header.<replaceable>{name}</replaceable>
    /// , where name is a valid and unique header name. The mapped non-static value must match the pattern of integration.response.header.<replaceable>{name}</replaceable>
    /// or integration.response.body.<replaceable>{JSON-expression}</replaceable>
    /// , where
    /// <replaceable>{name}</replaceable>
    /// is a valid and unique response header name and
    /// <replaceable>{JSON-expression}</replaceable>
    /// is a valid JSON expression without the $ prefix.</p>
    #[serde(rename = "ResponseParameters")]
    #[serde(skip_serializing_if = "Option::is_none")]
    pub response_parameters: Option<::std::collections::HashMap<String, String>>,
    /// <p>The collection of response templates for the integration response as a string-to-string map of key-value pairs. Response templates are represented as a key/value map, with a content-type as the key and a template as the value.</p>
    #[serde(rename = "ResponseTemplates")]
    #[serde(skip_serializing_if = "Option::is_none")]
    pub response_templates: Option<::std::collections::HashMap<String, String>>,
    /// <p>The template selection expression for the integration response. Supported only for WebSocket APIs.</p>
    #[serde(rename = "TemplateSelectionExpression")]
    #[serde(skip_serializing_if = "Option::is_none")]
    pub template_selection_expression: Option<String>,
}

#[derive(Default, Debug, Clone, PartialEq, Deserialize)]
#[cfg_attr(any(test, feature = "serialize_structs"), derive(Serialize))]
pub struct UpdateIntegrationResponseResponse {
    /// <p>Supported only for WebSocket APIs. Specifies how to handle response payload content type conversions. Supported values are CONVERT_TO_BINARY and CONVERT_TO_TEXT, with the following behaviors:</p> <p>CONVERT_TO_BINARY: Converts a response payload from a Base64-encoded string to the corresponding binary blob.</p> <p>CONVERT_TO_TEXT: Converts a response payload from a binary blob to a Base64-encoded string.</p> <p>If this property is not defined, the response payload will be passed through from the integration response to the route response or method response without modification.</p>
    #[serde(rename = "ContentHandlingStrategy")]
    #[serde(skip_serializing_if = "Option::is_none")]
    pub content_handling_strategy: Option<String>,
    /// <p>The integration response ID.</p>
    #[serde(rename = "IntegrationResponseId")]
    #[serde(skip_serializing_if = "Option::is_none")]
    pub integration_response_id: Option<String>,
    /// <p>The integration response key.</p>
    #[serde(rename = "IntegrationResponseKey")]
    #[serde(skip_serializing_if = "Option::is_none")]
    pub integration_response_key: Option<String>,
    /// <p>A key-value map specifying response parameters that are passed to the method response from the backend. The key is a method response header parameter name and the mapped value is an integration response header value, a static value enclosed within a pair of single quotes, or a JSON expression from the integration response body. The mapping key must match the pattern of method.response.header.{name}, where name is a valid and unique header name. The mapped non-static value must match the pattern of integration.response.header.{name} or integration.response.body.{JSON-expression}, where name is a valid and unique response header name and JSON-expression is a valid JSON expression without the $ prefix.</p>
    #[serde(rename = "ResponseParameters")]
    #[serde(skip_serializing_if = "Option::is_none")]
    pub response_parameters: Option<::std::collections::HashMap<String, String>>,
    /// <p>The collection of response templates for the integration response as a string-to-string map of key-value pairs. Response templates are represented as a key/value map, with a content-type as the key and a template as the value.</p>
    #[serde(rename = "ResponseTemplates")]
    #[serde(skip_serializing_if = "Option::is_none")]
    pub response_templates: Option<::std::collections::HashMap<String, String>>,
    /// <p>The template selection expressions for the integration response.</p>
    #[serde(rename = "TemplateSelectionExpression")]
    #[serde(skip_serializing_if = "Option::is_none")]
    pub template_selection_expression: Option<String>,
}

#[derive(Default, Debug, Clone, PartialEq, Deserialize)]
#[cfg_attr(any(test, feature = "serialize_structs"), derive(Serialize))]
pub struct UpdateIntegrationResult {
    /// <p>Specifies whether an integration is managed by API Gateway. If you created an API using using quick create, the resulting integration is managed by API Gateway. You can update a managed integration, but you can't delete it.</p>
    #[serde(rename = "ApiGatewayManaged")]
    #[serde(skip_serializing_if = "Option::is_none")]
    pub api_gateway_managed: Option<bool>,
    /// <p>The connection ID.</p>
    #[serde(rename = "ConnectionId")]
    #[serde(skip_serializing_if = "Option::is_none")]
    pub connection_id: Option<String>,
    /// <p>The type of the network connection to the integration endpoint. Currently the only valid value is INTERNET, for connections through the public routable internet.</p>
    #[serde(rename = "ConnectionType")]
    #[serde(skip_serializing_if = "Option::is_none")]
    pub connection_type: Option<String>,
    /// <p>Supported only for WebSocket APIs. Specifies how to handle response payload content type conversions. Supported values are CONVERT_TO_BINARY and CONVERT_TO_TEXT, with the following behaviors:</p> <p>CONVERT_TO_BINARY: Converts a response payload from a Base64-encoded string to the corresponding binary blob.</p> <p>CONVERT_TO_TEXT: Converts a response payload from a binary blob to a Base64-encoded string.</p> <p>If this property is not defined, the response payload will be passed through from the integration response to the route response or method response without modification.</p>
    #[serde(rename = "ContentHandlingStrategy")]
    #[serde(skip_serializing_if = "Option::is_none")]
    pub content_handling_strategy: Option<String>,
    /// <p>Specifies the credentials required for the integration, if any. For AWS integrations, three options are available. To specify an IAM Role for API Gateway to assume, use the role's Amazon Resource Name (ARN). To require that the caller's identity be passed through from the request, specify the string arn:aws:iam::*:user/*. To use resource-based permissions on supported AWS services, specify null.</p>
    #[serde(rename = "CredentialsArn")]
    #[serde(skip_serializing_if = "Option::is_none")]
    pub credentials_arn: Option<String>,
    /// <p>Represents the description of an integration.</p>
    #[serde(rename = "Description")]
    #[serde(skip_serializing_if = "Option::is_none")]
    pub description: Option<String>,
    /// <p>Represents the identifier of an integration.</p>
    #[serde(rename = "IntegrationId")]
    #[serde(skip_serializing_if = "Option::is_none")]
    pub integration_id: Option<String>,
    /// <p>Specifies the integration's HTTP method type.</p>
    #[serde(rename = "IntegrationMethod")]
    #[serde(skip_serializing_if = "Option::is_none")]
    pub integration_method: Option<String>,
    /// <p>The integration response selection expression for the integration. Supported only for WebSocket APIs. See <a href="https://docs.aws.amazon.com/apigateway/latest/developerguide/apigateway-websocket-api-selection-expressions.html#apigateway-websocket-api-integration-response-selection-expressions">Integration Response Selection Expressions</a>.</p>
    #[serde(rename = "IntegrationResponseSelectionExpression")]
    #[serde(skip_serializing_if = "Option::is_none")]
    pub integration_response_selection_expression: Option<String>,
    /// <p>The integration type of an integration. One of the following:</p> <p>AWS: for integrating the route or method request with an AWS service action, including the Lambda function-invoking action. With the Lambda function-invoking action, this is referred to as the Lambda custom integration. With any other AWS service action, this is known as AWS integration. Supported only for WebSocket APIs.</p> <p>AWS_PROXY: for integrating the route or method request with the Lambda function-invoking action with the client request passed through as-is. This integration is also referred to as Lambda proxy integration.</p> <p>HTTP: for integrating the route or method request with an HTTP endpoint. This integration is also referred to as the HTTP custom integration. Supported only for WebSocket APIs.</p> <p>HTTP_PROXY: for integrating route or method request with an HTTP endpoint, with the client request passed through as-is. This is also referred to as HTTP proxy integration.</p> <p>MOCK: for integrating the route or method request with API Gateway as a "loopback" endpoint without invoking any backend. Supported only for WebSocket APIs.</p>
    #[serde(rename = "IntegrationType")]
    #[serde(skip_serializing_if = "Option::is_none")]
    pub integration_type: Option<String>,
    /// <p>For a Lambda proxy integration, this is the URI of the Lambda function.</p>
    #[serde(rename = "IntegrationUri")]
    #[serde(skip_serializing_if = "Option::is_none")]
    pub integration_uri: Option<String>,
    /// <p>Specifies the pass-through behavior for incoming requests based on the Content-Type header in the request, and the available mapping templates specified as the requestTemplates property on the Integration resource. There are three valid values: WHEN_NO_MATCH, WHEN_NO_TEMPLATES, and NEVER. Supported only for WebSocket APIs.</p> <p>WHEN_NO_MATCH passes the request body for unmapped content types through to the integration backend without transformation.</p> <p>NEVER rejects unmapped content types with an HTTP 415 Unsupported Media Type response.</p> <p>WHEN_NO_TEMPLATES allows pass-through when the integration has no content types mapped to templates. However, if there is at least one content type defined, unmapped content types will be rejected with the same HTTP 415 Unsupported Media Type response.</p>
    #[serde(rename = "PassthroughBehavior")]
    #[serde(skip_serializing_if = "Option::is_none")]
    pub passthrough_behavior: Option<String>,
    /// <p>Specifies the format of the payload sent to an integration. Required for HTTP APIs. Currently, the only supported value is 1.0.</p>
    #[serde(rename = "PayloadFormatVersion")]
    #[serde(skip_serializing_if = "Option::is_none")]
    pub payload_format_version: Option<String>,
    /// <p>A key-value map specifying request parameters that are passed from the method request to the backend. The key is an integration request parameter name and the associated value is a method request parameter value or static value that must be enclosed within single quotes and pre-encoded as required by the backend. The method request parameter value must match the pattern of method.request.<replaceable>{location}</replaceable>.<replaceable>{name}</replaceable>
    /// , where
    /// <replaceable>{location}</replaceable>
    /// is querystring, path, or header; and
    /// <replaceable>{name}</replaceable>
    /// must be a valid and unique method request parameter name. Supported only for WebSocket APIs.</p>
    #[serde(rename = "RequestParameters")]
    #[serde(skip_serializing_if = "Option::is_none")]
    pub request_parameters: Option<::std::collections::HashMap<String, String>>,
    /// <p>Represents a map of Velocity templates that are applied on the request payload based on the value of the Content-Type header sent by the client. The content type value is the key in this map, and the template (as a String) is the value. Supported only for WebSocket APIs.</p>
    #[serde(rename = "RequestTemplates")]
    #[serde(skip_serializing_if = "Option::is_none")]
    pub request_templates: Option<::std::collections::HashMap<String, String>>,
    /// <p>The template selection expression for the integration. Supported only for WebSocket APIs.</p>
    #[serde(rename = "TemplateSelectionExpression")]
    #[serde(skip_serializing_if = "Option::is_none")]
    pub template_selection_expression: Option<String>,
    /// <p>Custom timeout between 50 and 29,000 milliseconds. The default value is 29,000 milliseconds or 29 seconds for WebSocket APIs. The default value is 5,000 milliseconds, or 5 seconds for HTTP APIs.</p>
    #[serde(rename = "TimeoutInMillis")]
    #[serde(skip_serializing_if = "Option::is_none")]
    pub timeout_in_millis: Option<i64>,
}

/// <p>Updates a Model.</p>
#[derive(Default, Debug, Clone, PartialEq, Serialize)]
#[cfg_attr(feature = "deserialize_structs", derive(Deserialize))]
pub struct UpdateModelRequest {
    /// <p>The API identifier.</p>
    #[serde(rename = "ApiId")]
    pub api_id: String,
    /// <p>The content-type for the model, for example, "application/json".</p>
    #[serde(rename = "ContentType")]
    #[serde(skip_serializing_if = "Option::is_none")]
    pub content_type: Option<String>,
    /// <p>The description of the model.</p>
    #[serde(rename = "Description")]
    #[serde(skip_serializing_if = "Option::is_none")]
    pub description: Option<String>,
    /// <p>The model ID.</p>
    #[serde(rename = "ModelId")]
    pub model_id: String,
    /// <p>The name of the model.</p>
    #[serde(rename = "Name")]
    #[serde(skip_serializing_if = "Option::is_none")]
    pub name: Option<String>,
    /// <p>The schema for the model. For application/json models, this should be JSON schema draft 4 model.</p>
    #[serde(rename = "Schema")]
    #[serde(skip_serializing_if = "Option::is_none")]
    pub schema: Option<String>,
}

#[derive(Default, Debug, Clone, PartialEq, Deserialize)]
#[cfg_attr(any(test, feature = "serialize_structs"), derive(Serialize))]
pub struct UpdateModelResponse {
    /// <p>The content-type for the model, for example, "application/json".</p>
    #[serde(rename = "ContentType")]
    #[serde(skip_serializing_if = "Option::is_none")]
    pub content_type: Option<String>,
    /// <p>The description of the model.</p>
    #[serde(rename = "Description")]
    #[serde(skip_serializing_if = "Option::is_none")]
    pub description: Option<String>,
    /// <p>The model identifier.</p>
    #[serde(rename = "ModelId")]
    #[serde(skip_serializing_if = "Option::is_none")]
    pub model_id: Option<String>,
    /// <p>The name of the model. Must be alphanumeric.</p>
    #[serde(rename = "Name")]
    #[serde(skip_serializing_if = "Option::is_none")]
    pub name: Option<String>,
    /// <p>The schema for the model. For application/json models, this should be JSON schema draft 4 model.</p>
    #[serde(rename = "Schema")]
    #[serde(skip_serializing_if = "Option::is_none")]
    pub schema: Option<String>,
}

/// <p>Updates a Route.</p>
#[derive(Default, Debug, Clone, PartialEq, Serialize)]
#[cfg_attr(feature = "deserialize_structs", derive(Deserialize))]
pub struct UpdateRouteRequest {
    /// <p>The API identifier.</p>
    #[serde(rename = "ApiId")]
    pub api_id: String,
    /// <p>Specifies whether an API key is required for the route. Supported only for WebSocket APIs.</p>
    #[serde(rename = "ApiKeyRequired")]
    #[serde(skip_serializing_if = "Option::is_none")]
    pub api_key_required: Option<bool>,
    /// <p>The authorization scopes supported by this route.</p>
    #[serde(rename = "AuthorizationScopes")]
    #[serde(skip_serializing_if = "Option::is_none")]
    pub authorization_scopes: Option<Vec<String>>,
    /// <p>The authorization type for the route. For WebSocket APIs, valid values are NONE for open access, AWS_IAM for using AWS IAM permissions, and CUSTOM for using a Lambda authorizer For HTTP APIs, valid values are NONE for open access, or JWT for using JSON Web Tokens.</p>
    #[serde(rename = "AuthorizationType")]
    #[serde(skip_serializing_if = "Option::is_none")]
    pub authorization_type: Option<String>,
    /// <p>The identifier of the Authorizer resource to be associated with this route. The authorizer identifier is generated by API Gateway when you created the authorizer.</p>
    #[serde(rename = "AuthorizerId")]
    #[serde(skip_serializing_if = "Option::is_none")]
    pub authorizer_id: Option<String>,
    /// <p>The model selection expression for the route. Supported only for WebSocket APIs.</p>
    #[serde(rename = "ModelSelectionExpression")]
    #[serde(skip_serializing_if = "Option::is_none")]
    pub model_selection_expression: Option<String>,
    /// <p>The operation name for the route.</p>
    #[serde(rename = "OperationName")]
    #[serde(skip_serializing_if = "Option::is_none")]
    pub operation_name: Option<String>,
    /// <p>The request models for the route. Supported only for WebSocket APIs.</p>
    #[serde(rename = "RequestModels")]
    #[serde(skip_serializing_if = "Option::is_none")]
    pub request_models: Option<::std::collections::HashMap<String, String>>,
    /// <p>The request parameters for the route. Supported only for WebSocket APIs.</p>
    #[serde(rename = "RequestParameters")]
    #[serde(skip_serializing_if = "Option::is_none")]
    pub request_parameters: Option<::std::collections::HashMap<String, ParameterConstraints>>,
    /// <p>The route ID.</p>
    #[serde(rename = "RouteId")]
    pub route_id: String,
    /// <p>The route key for the route.</p>
    #[serde(rename = "RouteKey")]
    #[serde(skip_serializing_if = "Option::is_none")]
    pub route_key: Option<String>,
    /// <p>The route response selection expression for the route. Supported only for WebSocket APIs.</p>
    #[serde(rename = "RouteResponseSelectionExpression")]
    #[serde(skip_serializing_if = "Option::is_none")]
    pub route_response_selection_expression: Option<String>,
    /// <p>The target for the route.</p>
    #[serde(rename = "Target")]
    #[serde(skip_serializing_if = "Option::is_none")]
    pub target: Option<String>,
}

/// <p>Updates a RouteResponse.</p>
#[derive(Default, Debug, Clone, PartialEq, Serialize)]
#[cfg_attr(feature = "deserialize_structs", derive(Deserialize))]
pub struct UpdateRouteResponseRequest {
    /// <p>The API identifier.</p>
    #[serde(rename = "ApiId")]
    pub api_id: String,
    /// <p>The model selection expression for the route response. Supported only for WebSocket APIs.</p>
    #[serde(rename = "ModelSelectionExpression")]
    #[serde(skip_serializing_if = "Option::is_none")]
    pub model_selection_expression: Option<String>,
    /// <p>The response models for the route response.</p>
    #[serde(rename = "ResponseModels")]
    #[serde(skip_serializing_if = "Option::is_none")]
    pub response_models: Option<::std::collections::HashMap<String, String>>,
    /// <p>The route response parameters.</p>
    #[serde(rename = "ResponseParameters")]
    #[serde(skip_serializing_if = "Option::is_none")]
    pub response_parameters: Option<::std::collections::HashMap<String, ParameterConstraints>>,
    /// <p>The route ID.</p>
    #[serde(rename = "RouteId")]
    pub route_id: String,
    /// <p>The route response ID.</p>
    #[serde(rename = "RouteResponseId")]
    pub route_response_id: String,
    /// <p>The route response key.</p>
    #[serde(rename = "RouteResponseKey")]
    #[serde(skip_serializing_if = "Option::is_none")]
    pub route_response_key: Option<String>,
}

#[derive(Default, Debug, Clone, PartialEq, Deserialize)]
#[cfg_attr(any(test, feature = "serialize_structs"), derive(Serialize))]
pub struct UpdateRouteResponseResponse {
    /// <p>Represents the model selection expression of a route response. Supported only for WebSocket APIs.</p>
    #[serde(rename = "ModelSelectionExpression")]
    #[serde(skip_serializing_if = "Option::is_none")]
    pub model_selection_expression: Option<String>,
    /// <p>Represents the response models of a route response.</p>
    #[serde(rename = "ResponseModels")]
    #[serde(skip_serializing_if = "Option::is_none")]
    pub response_models: Option<::std::collections::HashMap<String, String>>,
    /// <p>Represents the response parameters of a route response.</p>
    #[serde(rename = "ResponseParameters")]
    #[serde(skip_serializing_if = "Option::is_none")]
    pub response_parameters: Option<::std::collections::HashMap<String, ParameterConstraints>>,
    /// <p>Represents the identifier of a route response.</p>
    #[serde(rename = "RouteResponseId")]
    #[serde(skip_serializing_if = "Option::is_none")]
    pub route_response_id: Option<String>,
    /// <p>Represents the route response key of a route response.</p>
    #[serde(rename = "RouteResponseKey")]
    #[serde(skip_serializing_if = "Option::is_none")]
    pub route_response_key: Option<String>,
}

#[derive(Default, Debug, Clone, PartialEq, Deserialize)]
#[cfg_attr(any(test, feature = "serialize_structs"), derive(Serialize))]
pub struct UpdateRouteResult {
    /// <p>Specifies whether a route is managed by API Gateway. If you created an API using quick create, the $default route is managed by API Gateway. You can't modify the $default route key.</p>
    #[serde(rename = "ApiGatewayManaged")]
    #[serde(skip_serializing_if = "Option::is_none")]
    pub api_gateway_managed: Option<bool>,
    /// <p>Specifies whether an API key is required for this route. Supported only for WebSocket APIs.</p>
    #[serde(rename = "ApiKeyRequired")]
    #[serde(skip_serializing_if = "Option::is_none")]
    pub api_key_required: Option<bool>,
    /// <p>A list of authorization scopes configured on a route. The scopes are used with a JWT authorizer to authorize the method invocation. The authorization works by matching the route scopes against the scopes parsed from the access token in the incoming request. The method invocation is authorized if any route scope matches a claimed scope in the access token. Otherwise, the invocation is not authorized. When the route scope is configured, the client must provide an access token instead of an identity token for authorization purposes.</p>
    #[serde(rename = "AuthorizationScopes")]
    #[serde(skip_serializing_if = "Option::is_none")]
    pub authorization_scopes: Option<Vec<String>>,
    /// <p>The authorization type for the route. For WebSocket APIs, valid values are NONE for open access, AWS_IAM for using AWS IAM permissions, and CUSTOM for using a Lambda authorizer For HTTP APIs, valid values are NONE for open access, or JWT for using JSON Web Tokens.</p>
    #[serde(rename = "AuthorizationType")]
    #[serde(skip_serializing_if = "Option::is_none")]
    pub authorization_type: Option<String>,
    /// <p>The identifier of the Authorizer resource to be associated with this route. The authorizer identifier is generated by API Gateway when you created the authorizer.</p>
    #[serde(rename = "AuthorizerId")]
    #[serde(skip_serializing_if = "Option::is_none")]
    pub authorizer_id: Option<String>,
    /// <p>The model selection expression for the route. Supported only for WebSocket APIs.</p>
    #[serde(rename = "ModelSelectionExpression")]
    #[serde(skip_serializing_if = "Option::is_none")]
    pub model_selection_expression: Option<String>,
    /// <p>The operation name for the route.</p>
    #[serde(rename = "OperationName")]
    #[serde(skip_serializing_if = "Option::is_none")]
    pub operation_name: Option<String>,
    /// <p>The request models for the route. Supported only for WebSocket APIs.</p>
    #[serde(rename = "RequestModels")]
    #[serde(skip_serializing_if = "Option::is_none")]
    pub request_models: Option<::std::collections::HashMap<String, String>>,
    /// <p>The request parameters for the route. Supported only for WebSocket APIs.</p>
    #[serde(rename = "RequestParameters")]
    #[serde(skip_serializing_if = "Option::is_none")]
    pub request_parameters: Option<::std::collections::HashMap<String, ParameterConstraints>>,
    /// <p>The route ID.</p>
    #[serde(rename = "RouteId")]
    #[serde(skip_serializing_if = "Option::is_none")]
    pub route_id: Option<String>,
    /// <p>The route key for the route.</p>
    #[serde(rename = "RouteKey")]
    #[serde(skip_serializing_if = "Option::is_none")]
    pub route_key: Option<String>,
    /// <p>The route response selection expression for the route. Supported only for WebSocket APIs.</p>
    #[serde(rename = "RouteResponseSelectionExpression")]
    #[serde(skip_serializing_if = "Option::is_none")]
    pub route_response_selection_expression: Option<String>,
    /// <p>The target for the route.</p>
    #[serde(rename = "Target")]
    #[serde(skip_serializing_if = "Option::is_none")]
    pub target: Option<String>,
}

/// <p>Updates a Stage.</p>
#[derive(Default, Debug, Clone, PartialEq, Serialize)]
#[cfg_attr(feature = "deserialize_structs", derive(Deserialize))]
pub struct UpdateStageRequest {
    /// <p>Settings for logging access in this stage.</p>
    #[serde(rename = "AccessLogSettings")]
    #[serde(skip_serializing_if = "Option::is_none")]
    pub access_log_settings: Option<AccessLogSettings>,
    /// <p>The API identifier.</p>
    #[serde(rename = "ApiId")]
    pub api_id: String,
    /// <p>Specifies whether updates to an API automatically trigger a new deployment. The default value is false.</p>
    #[serde(rename = "AutoDeploy")]
    #[serde(skip_serializing_if = "Option::is_none")]
    pub auto_deploy: Option<bool>,
    /// <p>The identifier of a client certificate for a Stage.</p>
    #[serde(rename = "ClientCertificateId")]
    #[serde(skip_serializing_if = "Option::is_none")]
    pub client_certificate_id: Option<String>,
    /// <p>The default route settings for the stage.</p>
    #[serde(rename = "DefaultRouteSettings")]
    #[serde(skip_serializing_if = "Option::is_none")]
    pub default_route_settings: Option<RouteSettings>,
    /// <p>The deployment identifier for the API stage. Can't be updated if autoDeploy is enabled.</p>
    #[serde(rename = "DeploymentId")]
    #[serde(skip_serializing_if = "Option::is_none")]
    pub deployment_id: Option<String>,
    /// <p>The description for the API stage.</p>
    #[serde(rename = "Description")]
    #[serde(skip_serializing_if = "Option::is_none")]
    pub description: Option<String>,
    /// <p>Route settings for the stage.</p>
    #[serde(rename = "RouteSettings")]
    #[serde(skip_serializing_if = "Option::is_none")]
    pub route_settings: Option<::std::collections::HashMap<String, RouteSettings>>,
    /// <p>The stage name. Stage names can only contain alphanumeric characters, hyphens, and underscores. Maximum length is 128 characters.</p>
    #[serde(rename = "StageName")]
    pub stage_name: String,
    /// <p>A map that defines the stage variables for a Stage. Variable names can have alphanumeric and underscore characters, and the values must match [A-Za-z0-9-._~:/?#&amp;=,]+. Supported only for WebSocket APIs.</p>
    #[serde(rename = "StageVariables")]
    #[serde(skip_serializing_if = "Option::is_none")]
    pub stage_variables: Option<::std::collections::HashMap<String, String>>,
}

#[derive(Default, Debug, Clone, PartialEq, Deserialize)]
#[cfg_attr(any(test, feature = "serialize_structs"), derive(Serialize))]
pub struct UpdateStageResponse {
    /// <p>Settings for logging access in this stage.</p>
    #[serde(rename = "AccessLogSettings")]
    #[serde(skip_serializing_if = "Option::is_none")]
    pub access_log_settings: Option<AccessLogSettings>,
    /// <p>Specifies whether a stage is managed by API Gateway. If you created an API using quick create, the $default stage is managed by API Gateway. You can't modify the $default stage.</p>
    #[serde(rename = "ApiGatewayManaged")]
    #[serde(skip_serializing_if = "Option::is_none")]
    pub api_gateway_managed: Option<bool>,
    /// <p>Specifies whether updates to an API automatically trigger a new deployment. The default value is false.</p>
    #[serde(rename = "AutoDeploy")]
    #[serde(skip_serializing_if = "Option::is_none")]
    pub auto_deploy: Option<bool>,
    /// <p>The identifier of a client certificate for a Stage. Supported only for WebSocket APIs.</p>
    #[serde(rename = "ClientCertificateId")]
    #[serde(skip_serializing_if = "Option::is_none")]
    pub client_certificate_id: Option<String>,
    /// <p>The timestamp when the stage was created.</p>
    #[serde(rename = "CreatedDate")]
    #[serde(skip_serializing_if = "Option::is_none")]
    pub created_date: Option<f64>,
    /// <p>Default route settings for the stage.</p>
    #[serde(rename = "DefaultRouteSettings")]
    #[serde(skip_serializing_if = "Option::is_none")]
    pub default_route_settings: Option<RouteSettings>,
    /// <p>The identifier of the Deployment that the Stage is associated with. Can't be updated if autoDeploy is enabled.</p>
    #[serde(rename = "DeploymentId")]
    #[serde(skip_serializing_if = "Option::is_none")]
    pub deployment_id: Option<String>,
    /// <p>The description of the stage.</p>
    #[serde(rename = "Description")]
    #[serde(skip_serializing_if = "Option::is_none")]
    pub description: Option<String>,
    /// <p>Describes the status of the last deployment of a stage. Supported only for stages with autoDeploy enabled.</p>
    #[serde(rename = "LastDeploymentStatusMessage")]
    #[serde(skip_serializing_if = "Option::is_none")]
    pub last_deployment_status_message: Option<String>,
    /// <p>The timestamp when the stage was last updated.</p>
    #[serde(rename = "LastUpdatedDate")]
    #[serde(skip_serializing_if = "Option::is_none")]
    pub last_updated_date: Option<f64>,
    /// <p>Route settings for the stage, by routeKey.</p>
    #[serde(rename = "RouteSettings")]
    #[serde(skip_serializing_if = "Option::is_none")]
    pub route_settings: Option<::std::collections::HashMap<String, RouteSettings>>,
    /// <p>The name of the stage.</p>
    #[serde(rename = "StageName")]
    #[serde(skip_serializing_if = "Option::is_none")]
    pub stage_name: Option<String>,
    /// <p>A map that defines the stage variables for a stage resource. Variable names can have alphanumeric and underscore characters, and the values must match [A-Za-z0-9-._~:/?#&amp;=,]+. Supported only for WebSocket APIs.</p>
    #[serde(rename = "StageVariables")]
    #[serde(skip_serializing_if = "Option::is_none")]
    pub stage_variables: Option<::std::collections::HashMap<String, String>>,
    /// <p>The collection of tags. Each tag element is associated with a given resource.</p>
    #[serde(rename = "Tags")]
    #[serde(skip_serializing_if = "Option::is_none")]
    pub tags: Option<::std::collections::HashMap<String, String>>,
}

/// Errors returned by CreateApi
#[derive(Debug, PartialEq)]
pub enum CreateApiError {
    /// <p>The request is not valid, for example, the input is incomplete or incorrect. See the accompanying error message for details.</p>
    BadRequest(String),
    /// <p>The requested operation would cause a conflict with the current state of a service resource associated with the request. Resolve the conflict before retrying this request. See the accompanying error message for details.</p>
    Conflict(String),
    /// <p>The resource specified in the request was not found. See the message field for more information.</p>
    NotFound(String),
    /// <p>A limit has been exceeded. See the accompanying error message for details.</p>
    TooManyRequests(String),
}

impl CreateApiError {
    pub fn from_response(res: BufferedHttpResponse) -> RusotoError<CreateApiError> {
        if let Some(err) = proto::json::Error::parse_rest(&res) {
            match err.typ.as_str() {
                "BadRequestException" => {
                    return RusotoError::Service(CreateApiError::BadRequest(err.msg))
                }
                "ConflictException" => {
                    return RusotoError::Service(CreateApiError::Conflict(err.msg))
                }
                "NotFoundException" => {
                    return RusotoError::Service(CreateApiError::NotFound(err.msg))
                }
                "TooManyRequestsException" => {
                    return RusotoError::Service(CreateApiError::TooManyRequests(err.msg))
                }
                "ValidationException" => return RusotoError::Validation(err.msg),
                _ => {}
            }
        }
        return RusotoError::Unknown(res);
    }
}
impl fmt::Display for CreateApiError {
    fn fmt(&self, f: &mut fmt::Formatter) -> fmt::Result {
        match *self {
            CreateApiError::BadRequest(ref cause) => write!(f, "{}", cause),
            CreateApiError::Conflict(ref cause) => write!(f, "{}", cause),
            CreateApiError::NotFound(ref cause) => write!(f, "{}", cause),
            CreateApiError::TooManyRequests(ref cause) => write!(f, "{}", cause),
        }
    }
}
impl Error for CreateApiError {}
/// Errors returned by CreateApiMapping
#[derive(Debug, PartialEq)]
pub enum CreateApiMappingError {
    /// <p>The request is not valid, for example, the input is incomplete or incorrect. See the accompanying error message for details.</p>
    BadRequest(String),
    /// <p>The requested operation would cause a conflict with the current state of a service resource associated with the request. Resolve the conflict before retrying this request. See the accompanying error message for details.</p>
    Conflict(String),
    /// <p>The resource specified in the request was not found. See the message field for more information.</p>
    NotFound(String),
    /// <p>A limit has been exceeded. See the accompanying error message for details.</p>
    TooManyRequests(String),
}

impl CreateApiMappingError {
    pub fn from_response(res: BufferedHttpResponse) -> RusotoError<CreateApiMappingError> {
        if let Some(err) = proto::json::Error::parse_rest(&res) {
            match err.typ.as_str() {
                "BadRequestException" => {
                    return RusotoError::Service(CreateApiMappingError::BadRequest(err.msg))
                }
                "ConflictException" => {
                    return RusotoError::Service(CreateApiMappingError::Conflict(err.msg))
                }
                "NotFoundException" => {
                    return RusotoError::Service(CreateApiMappingError::NotFound(err.msg))
                }
                "TooManyRequestsException" => {
                    return RusotoError::Service(CreateApiMappingError::TooManyRequests(err.msg))
                }
                "ValidationException" => return RusotoError::Validation(err.msg),
                _ => {}
            }
        }
        return RusotoError::Unknown(res);
    }
}
impl fmt::Display for CreateApiMappingError {
    fn fmt(&self, f: &mut fmt::Formatter) -> fmt::Result {
        match *self {
            CreateApiMappingError::BadRequest(ref cause) => write!(f, "{}", cause),
            CreateApiMappingError::Conflict(ref cause) => write!(f, "{}", cause),
            CreateApiMappingError::NotFound(ref cause) => write!(f, "{}", cause),
            CreateApiMappingError::TooManyRequests(ref cause) => write!(f, "{}", cause),
        }
    }
}
impl Error for CreateApiMappingError {}
/// Errors returned by CreateAuthorizer
#[derive(Debug, PartialEq)]
pub enum CreateAuthorizerError {
    /// <p>The request is not valid, for example, the input is incomplete or incorrect. See the accompanying error message for details.</p>
    BadRequest(String),
    /// <p>The requested operation would cause a conflict with the current state of a service resource associated with the request. Resolve the conflict before retrying this request. See the accompanying error message for details.</p>
    Conflict(String),
    /// <p>The resource specified in the request was not found. See the message field for more information.</p>
    NotFound(String),
    /// <p>A limit has been exceeded. See the accompanying error message for details.</p>
    TooManyRequests(String),
}

impl CreateAuthorizerError {
    pub fn from_response(res: BufferedHttpResponse) -> RusotoError<CreateAuthorizerError> {
        if let Some(err) = proto::json::Error::parse_rest(&res) {
            match err.typ.as_str() {
                "BadRequestException" => {
                    return RusotoError::Service(CreateAuthorizerError::BadRequest(err.msg))
                }
                "ConflictException" => {
                    return RusotoError::Service(CreateAuthorizerError::Conflict(err.msg))
                }
                "NotFoundException" => {
                    return RusotoError::Service(CreateAuthorizerError::NotFound(err.msg))
                }
                "TooManyRequestsException" => {
                    return RusotoError::Service(CreateAuthorizerError::TooManyRequests(err.msg))
                }
                "ValidationException" => return RusotoError::Validation(err.msg),
                _ => {}
            }
        }
        return RusotoError::Unknown(res);
    }
}
impl fmt::Display for CreateAuthorizerError {
    fn fmt(&self, f: &mut fmt::Formatter) -> fmt::Result {
        match *self {
            CreateAuthorizerError::BadRequest(ref cause) => write!(f, "{}", cause),
            CreateAuthorizerError::Conflict(ref cause) => write!(f, "{}", cause),
            CreateAuthorizerError::NotFound(ref cause) => write!(f, "{}", cause),
            CreateAuthorizerError::TooManyRequests(ref cause) => write!(f, "{}", cause),
        }
    }
}
impl Error for CreateAuthorizerError {}
/// Errors returned by CreateDeployment
#[derive(Debug, PartialEq)]
pub enum CreateDeploymentError {
    /// <p>The request is not valid, for example, the input is incomplete or incorrect. See the accompanying error message for details.</p>
    BadRequest(String),
    /// <p>The requested operation would cause a conflict with the current state of a service resource associated with the request. Resolve the conflict before retrying this request. See the accompanying error message for details.</p>
    Conflict(String),
    /// <p>The resource specified in the request was not found. See the message field for more information.</p>
    NotFound(String),
    /// <p>A limit has been exceeded. See the accompanying error message for details.</p>
    TooManyRequests(String),
}

impl CreateDeploymentError {
    pub fn from_response(res: BufferedHttpResponse) -> RusotoError<CreateDeploymentError> {
        if let Some(err) = proto::json::Error::parse_rest(&res) {
            match err.typ.as_str() {
                "BadRequestException" => {
                    return RusotoError::Service(CreateDeploymentError::BadRequest(err.msg))
                }
                "ConflictException" => {
                    return RusotoError::Service(CreateDeploymentError::Conflict(err.msg))
                }
                "NotFoundException" => {
                    return RusotoError::Service(CreateDeploymentError::NotFound(err.msg))
                }
                "TooManyRequestsException" => {
                    return RusotoError::Service(CreateDeploymentError::TooManyRequests(err.msg))
                }
                "ValidationException" => return RusotoError::Validation(err.msg),
                _ => {}
            }
        }
        return RusotoError::Unknown(res);
    }
}
impl fmt::Display for CreateDeploymentError {
    fn fmt(&self, f: &mut fmt::Formatter) -> fmt::Result {
        match *self {
            CreateDeploymentError::BadRequest(ref cause) => write!(f, "{}", cause),
            CreateDeploymentError::Conflict(ref cause) => write!(f, "{}", cause),
            CreateDeploymentError::NotFound(ref cause) => write!(f, "{}", cause),
            CreateDeploymentError::TooManyRequests(ref cause) => write!(f, "{}", cause),
        }
    }
}
impl Error for CreateDeploymentError {}
/// Errors returned by CreateDomainName
#[derive(Debug, PartialEq)]
pub enum CreateDomainNameError {
    AccessDenied(String),
    /// <p>The request is not valid, for example, the input is incomplete or incorrect. See the accompanying error message for details.</p>
    BadRequest(String),
    /// <p>The requested operation would cause a conflict with the current state of a service resource associated with the request. Resolve the conflict before retrying this request. See the accompanying error message for details.</p>
    Conflict(String),
    /// <p>The resource specified in the request was not found. See the message field for more information.</p>
    NotFound(String),
    /// <p>A limit has been exceeded. See the accompanying error message for details.</p>
    TooManyRequests(String),
}

impl CreateDomainNameError {
    pub fn from_response(res: BufferedHttpResponse) -> RusotoError<CreateDomainNameError> {
        if let Some(err) = proto::json::Error::parse_rest(&res) {
            match err.typ.as_str() {
                "AccessDeniedException" => {
                    return RusotoError::Service(CreateDomainNameError::AccessDenied(err.msg))
                }
                "BadRequestException" => {
                    return RusotoError::Service(CreateDomainNameError::BadRequest(err.msg))
                }
                "ConflictException" => {
                    return RusotoError::Service(CreateDomainNameError::Conflict(err.msg))
                }
                "NotFoundException" => {
                    return RusotoError::Service(CreateDomainNameError::NotFound(err.msg))
                }
                "TooManyRequestsException" => {
                    return RusotoError::Service(CreateDomainNameError::TooManyRequests(err.msg))
                }
                "ValidationException" => return RusotoError::Validation(err.msg),
                _ => {}
            }
        }
        return RusotoError::Unknown(res);
    }
}
impl fmt::Display for CreateDomainNameError {
    fn fmt(&self, f: &mut fmt::Formatter) -> fmt::Result {
        match *self {
            CreateDomainNameError::AccessDenied(ref cause) => write!(f, "{}", cause),
            CreateDomainNameError::BadRequest(ref cause) => write!(f, "{}", cause),
            CreateDomainNameError::Conflict(ref cause) => write!(f, "{}", cause),
            CreateDomainNameError::NotFound(ref cause) => write!(f, "{}", cause),
            CreateDomainNameError::TooManyRequests(ref cause) => write!(f, "{}", cause),
        }
    }
}
impl Error for CreateDomainNameError {}
/// Errors returned by CreateIntegration
#[derive(Debug, PartialEq)]
pub enum CreateIntegrationError {
    /// <p>The request is not valid, for example, the input is incomplete or incorrect. See the accompanying error message for details.</p>
    BadRequest(String),
    /// <p>The requested operation would cause a conflict with the current state of a service resource associated with the request. Resolve the conflict before retrying this request. See the accompanying error message for details.</p>
    Conflict(String),
    /// <p>The resource specified in the request was not found. See the message field for more information.</p>
    NotFound(String),
    /// <p>A limit has been exceeded. See the accompanying error message for details.</p>
    TooManyRequests(String),
}

impl CreateIntegrationError {
    pub fn from_response(res: BufferedHttpResponse) -> RusotoError<CreateIntegrationError> {
        if let Some(err) = proto::json::Error::parse_rest(&res) {
            match err.typ.as_str() {
                "BadRequestException" => {
                    return RusotoError::Service(CreateIntegrationError::BadRequest(err.msg))
                }
                "ConflictException" => {
                    return RusotoError::Service(CreateIntegrationError::Conflict(err.msg))
                }
                "NotFoundException" => {
                    return RusotoError::Service(CreateIntegrationError::NotFound(err.msg))
                }
                "TooManyRequestsException" => {
                    return RusotoError::Service(CreateIntegrationError::TooManyRequests(err.msg))
                }
                "ValidationException" => return RusotoError::Validation(err.msg),
                _ => {}
            }
        }
        return RusotoError::Unknown(res);
    }
}
impl fmt::Display for CreateIntegrationError {
    fn fmt(&self, f: &mut fmt::Formatter) -> fmt::Result {
        match *self {
            CreateIntegrationError::BadRequest(ref cause) => write!(f, "{}", cause),
            CreateIntegrationError::Conflict(ref cause) => write!(f, "{}", cause),
            CreateIntegrationError::NotFound(ref cause) => write!(f, "{}", cause),
            CreateIntegrationError::TooManyRequests(ref cause) => write!(f, "{}", cause),
        }
    }
}
impl Error for CreateIntegrationError {}
/// Errors returned by CreateIntegrationResponse
#[derive(Debug, PartialEq)]
pub enum CreateIntegrationResponseError {
    /// <p>The request is not valid, for example, the input is incomplete or incorrect. See the accompanying error message for details.</p>
    BadRequest(String),
    /// <p>The requested operation would cause a conflict with the current state of a service resource associated with the request. Resolve the conflict before retrying this request. See the accompanying error message for details.</p>
    Conflict(String),
    /// <p>The resource specified in the request was not found. See the message field for more information.</p>
    NotFound(String),
    /// <p>A limit has been exceeded. See the accompanying error message for details.</p>
    TooManyRequests(String),
}

impl CreateIntegrationResponseError {
    pub fn from_response(res: BufferedHttpResponse) -> RusotoError<CreateIntegrationResponseError> {
        if let Some(err) = proto::json::Error::parse_rest(&res) {
            match err.typ.as_str() {
                "BadRequestException" => {
                    return RusotoError::Service(CreateIntegrationResponseError::BadRequest(
                        err.msg,
                    ))
                }
                "ConflictException" => {
                    return RusotoError::Service(CreateIntegrationResponseError::Conflict(err.msg))
                }
                "NotFoundException" => {
                    return RusotoError::Service(CreateIntegrationResponseError::NotFound(err.msg))
                }
                "TooManyRequestsException" => {
                    return RusotoError::Service(CreateIntegrationResponseError::TooManyRequests(
                        err.msg,
                    ))
                }
                "ValidationException" => return RusotoError::Validation(err.msg),
                _ => {}
            }
        }
        return RusotoError::Unknown(res);
    }
}
impl fmt::Display for CreateIntegrationResponseError {
    fn fmt(&self, f: &mut fmt::Formatter) -> fmt::Result {
        match *self {
            CreateIntegrationResponseError::BadRequest(ref cause) => write!(f, "{}", cause),
            CreateIntegrationResponseError::Conflict(ref cause) => write!(f, "{}", cause),
            CreateIntegrationResponseError::NotFound(ref cause) => write!(f, "{}", cause),
            CreateIntegrationResponseError::TooManyRequests(ref cause) => write!(f, "{}", cause),
        }
    }
}
impl Error for CreateIntegrationResponseError {}
/// Errors returned by CreateModel
#[derive(Debug, PartialEq)]
pub enum CreateModelError {
    /// <p>The request is not valid, for example, the input is incomplete or incorrect. See the accompanying error message for details.</p>
    BadRequest(String),
    /// <p>The requested operation would cause a conflict with the current state of a service resource associated with the request. Resolve the conflict before retrying this request. See the accompanying error message for details.</p>
    Conflict(String),
    /// <p>The resource specified in the request was not found. See the message field for more information.</p>
    NotFound(String),
    /// <p>A limit has been exceeded. See the accompanying error message for details.</p>
    TooManyRequests(String),
}

impl CreateModelError {
    pub fn from_response(res: BufferedHttpResponse) -> RusotoError<CreateModelError> {
        if let Some(err) = proto::json::Error::parse_rest(&res) {
            match err.typ.as_str() {
                "BadRequestException" => {
                    return RusotoError::Service(CreateModelError::BadRequest(err.msg))
                }
                "ConflictException" => {
                    return RusotoError::Service(CreateModelError::Conflict(err.msg))
                }
                "NotFoundException" => {
                    return RusotoError::Service(CreateModelError::NotFound(err.msg))
                }
                "TooManyRequestsException" => {
                    return RusotoError::Service(CreateModelError::TooManyRequests(err.msg))
                }
                "ValidationException" => return RusotoError::Validation(err.msg),
                _ => {}
            }
        }
        return RusotoError::Unknown(res);
    }
}
impl fmt::Display for CreateModelError {
    fn fmt(&self, f: &mut fmt::Formatter) -> fmt::Result {
        match *self {
            CreateModelError::BadRequest(ref cause) => write!(f, "{}", cause),
            CreateModelError::Conflict(ref cause) => write!(f, "{}", cause),
            CreateModelError::NotFound(ref cause) => write!(f, "{}", cause),
            CreateModelError::TooManyRequests(ref cause) => write!(f, "{}", cause),
        }
    }
}
impl Error for CreateModelError {}
/// Errors returned by CreateRoute
#[derive(Debug, PartialEq)]
pub enum CreateRouteError {
    /// <p>The request is not valid, for example, the input is incomplete or incorrect. See the accompanying error message for details.</p>
    BadRequest(String),
    /// <p>The requested operation would cause a conflict with the current state of a service resource associated with the request. Resolve the conflict before retrying this request. See the accompanying error message for details.</p>
    Conflict(String),
    /// <p>The resource specified in the request was not found. See the message field for more information.</p>
    NotFound(String),
    /// <p>A limit has been exceeded. See the accompanying error message for details.</p>
    TooManyRequests(String),
}

impl CreateRouteError {
    pub fn from_response(res: BufferedHttpResponse) -> RusotoError<CreateRouteError> {
        if let Some(err) = proto::json::Error::parse_rest(&res) {
            match err.typ.as_str() {
                "BadRequestException" => {
                    return RusotoError::Service(CreateRouteError::BadRequest(err.msg))
                }
                "ConflictException" => {
                    return RusotoError::Service(CreateRouteError::Conflict(err.msg))
                }
                "NotFoundException" => {
                    return RusotoError::Service(CreateRouteError::NotFound(err.msg))
                }
                "TooManyRequestsException" => {
                    return RusotoError::Service(CreateRouteError::TooManyRequests(err.msg))
                }
                "ValidationException" => return RusotoError::Validation(err.msg),
                _ => {}
            }
        }
        return RusotoError::Unknown(res);
    }
}
impl fmt::Display for CreateRouteError {
    fn fmt(&self, f: &mut fmt::Formatter) -> fmt::Result {
        match *self {
            CreateRouteError::BadRequest(ref cause) => write!(f, "{}", cause),
            CreateRouteError::Conflict(ref cause) => write!(f, "{}", cause),
            CreateRouteError::NotFound(ref cause) => write!(f, "{}", cause),
            CreateRouteError::TooManyRequests(ref cause) => write!(f, "{}", cause),
        }
    }
}
impl Error for CreateRouteError {}
/// Errors returned by CreateRouteResponse
#[derive(Debug, PartialEq)]
pub enum CreateRouteResponseError {
    /// <p>The request is not valid, for example, the input is incomplete or incorrect. See the accompanying error message for details.</p>
    BadRequest(String),
    /// <p>The requested operation would cause a conflict with the current state of a service resource associated with the request. Resolve the conflict before retrying this request. See the accompanying error message for details.</p>
    Conflict(String),
    /// <p>The resource specified in the request was not found. See the message field for more information.</p>
    NotFound(String),
    /// <p>A limit has been exceeded. See the accompanying error message for details.</p>
    TooManyRequests(String),
}

impl CreateRouteResponseError {
    pub fn from_response(res: BufferedHttpResponse) -> RusotoError<CreateRouteResponseError> {
        if let Some(err) = proto::json::Error::parse_rest(&res) {
            match err.typ.as_str() {
                "BadRequestException" => {
                    return RusotoError::Service(CreateRouteResponseError::BadRequest(err.msg))
                }
                "ConflictException" => {
                    return RusotoError::Service(CreateRouteResponseError::Conflict(err.msg))
                }
                "NotFoundException" => {
                    return RusotoError::Service(CreateRouteResponseError::NotFound(err.msg))
                }
                "TooManyRequestsException" => {
                    return RusotoError::Service(CreateRouteResponseError::TooManyRequests(err.msg))
                }
                "ValidationException" => return RusotoError::Validation(err.msg),
                _ => {}
            }
        }
        return RusotoError::Unknown(res);
    }
}
impl fmt::Display for CreateRouteResponseError {
    fn fmt(&self, f: &mut fmt::Formatter) -> fmt::Result {
        match *self {
            CreateRouteResponseError::BadRequest(ref cause) => write!(f, "{}", cause),
            CreateRouteResponseError::Conflict(ref cause) => write!(f, "{}", cause),
            CreateRouteResponseError::NotFound(ref cause) => write!(f, "{}", cause),
            CreateRouteResponseError::TooManyRequests(ref cause) => write!(f, "{}", cause),
        }
    }
}
impl Error for CreateRouteResponseError {}
/// Errors returned by CreateStage
#[derive(Debug, PartialEq)]
pub enum CreateStageError {
    /// <p>The request is not valid, for example, the input is incomplete or incorrect. See the accompanying error message for details.</p>
    BadRequest(String),
    /// <p>The requested operation would cause a conflict with the current state of a service resource associated with the request. Resolve the conflict before retrying this request. See the accompanying error message for details.</p>
    Conflict(String),
    /// <p>The resource specified in the request was not found. See the message field for more information.</p>
    NotFound(String),
    /// <p>A limit has been exceeded. See the accompanying error message for details.</p>
    TooManyRequests(String),
}

impl CreateStageError {
    pub fn from_response(res: BufferedHttpResponse) -> RusotoError<CreateStageError> {
        if let Some(err) = proto::json::Error::parse_rest(&res) {
            match err.typ.as_str() {
                "BadRequestException" => {
                    return RusotoError::Service(CreateStageError::BadRequest(err.msg))
                }
                "ConflictException" => {
                    return RusotoError::Service(CreateStageError::Conflict(err.msg))
                }
                "NotFoundException" => {
                    return RusotoError::Service(CreateStageError::NotFound(err.msg))
                }
                "TooManyRequestsException" => {
                    return RusotoError::Service(CreateStageError::TooManyRequests(err.msg))
                }
                "ValidationException" => return RusotoError::Validation(err.msg),
                _ => {}
            }
        }
        return RusotoError::Unknown(res);
    }
}
impl fmt::Display for CreateStageError {
    fn fmt(&self, f: &mut fmt::Formatter) -> fmt::Result {
        match *self {
            CreateStageError::BadRequest(ref cause) => write!(f, "{}", cause),
            CreateStageError::Conflict(ref cause) => write!(f, "{}", cause),
            CreateStageError::NotFound(ref cause) => write!(f, "{}", cause),
            CreateStageError::TooManyRequests(ref cause) => write!(f, "{}", cause),
        }
    }
}
impl Error for CreateStageError {}
/// Errors returned by DeleteApi
#[derive(Debug, PartialEq)]
pub enum DeleteApiError {
    /// <p>The resource specified in the request was not found. See the message field for more information.</p>
    NotFound(String),
    /// <p>A limit has been exceeded. See the accompanying error message for details.</p>
    TooManyRequests(String),
}

impl DeleteApiError {
    pub fn from_response(res: BufferedHttpResponse) -> RusotoError<DeleteApiError> {
        if let Some(err) = proto::json::Error::parse_rest(&res) {
            match err.typ.as_str() {
                "NotFoundException" => {
                    return RusotoError::Service(DeleteApiError::NotFound(err.msg))
                }
                "TooManyRequestsException" => {
                    return RusotoError::Service(DeleteApiError::TooManyRequests(err.msg))
                }
                "ValidationException" => return RusotoError::Validation(err.msg),
                _ => {}
            }
        }
        return RusotoError::Unknown(res);
    }
}
impl fmt::Display for DeleteApiError {
    fn fmt(&self, f: &mut fmt::Formatter) -> fmt::Result {
        match *self {
            DeleteApiError::NotFound(ref cause) => write!(f, "{}", cause),
            DeleteApiError::TooManyRequests(ref cause) => write!(f, "{}", cause),
        }
    }
}
impl Error for DeleteApiError {}
/// Errors returned by DeleteApiMapping
#[derive(Debug, PartialEq)]
pub enum DeleteApiMappingError {
    /// <p>The request is not valid, for example, the input is incomplete or incorrect. See the accompanying error message for details.</p>
    BadRequest(String),
    /// <p>The resource specified in the request was not found. See the message field for more information.</p>
    NotFound(String),
    /// <p>A limit has been exceeded. See the accompanying error message for details.</p>
    TooManyRequests(String),
}

impl DeleteApiMappingError {
    pub fn from_response(res: BufferedHttpResponse) -> RusotoError<DeleteApiMappingError> {
        if let Some(err) = proto::json::Error::parse_rest(&res) {
            match err.typ.as_str() {
                "BadRequestException" => {
                    return RusotoError::Service(DeleteApiMappingError::BadRequest(err.msg))
                }
                "NotFoundException" => {
                    return RusotoError::Service(DeleteApiMappingError::NotFound(err.msg))
                }
                "TooManyRequestsException" => {
                    return RusotoError::Service(DeleteApiMappingError::TooManyRequests(err.msg))
                }
                "ValidationException" => return RusotoError::Validation(err.msg),
                _ => {}
            }
        }
        return RusotoError::Unknown(res);
    }
}
impl fmt::Display for DeleteApiMappingError {
    fn fmt(&self, f: &mut fmt::Formatter) -> fmt::Result {
        match *self {
            DeleteApiMappingError::BadRequest(ref cause) => write!(f, "{}", cause),
            DeleteApiMappingError::NotFound(ref cause) => write!(f, "{}", cause),
            DeleteApiMappingError::TooManyRequests(ref cause) => write!(f, "{}", cause),
        }
    }
}
impl Error for DeleteApiMappingError {}
/// Errors returned by DeleteAuthorizer
#[derive(Debug, PartialEq)]
pub enum DeleteAuthorizerError {
    /// <p>The resource specified in the request was not found. See the message field for more information.</p>
    NotFound(String),
    /// <p>A limit has been exceeded. See the accompanying error message for details.</p>
    TooManyRequests(String),
}

impl DeleteAuthorizerError {
    pub fn from_response(res: BufferedHttpResponse) -> RusotoError<DeleteAuthorizerError> {
        if let Some(err) = proto::json::Error::parse_rest(&res) {
            match err.typ.as_str() {
                "NotFoundException" => {
                    return RusotoError::Service(DeleteAuthorizerError::NotFound(err.msg))
                }
                "TooManyRequestsException" => {
                    return RusotoError::Service(DeleteAuthorizerError::TooManyRequests(err.msg))
                }
                "ValidationException" => return RusotoError::Validation(err.msg),
                _ => {}
            }
        }
        return RusotoError::Unknown(res);
    }
}
impl fmt::Display for DeleteAuthorizerError {
    fn fmt(&self, f: &mut fmt::Formatter) -> fmt::Result {
        match *self {
            DeleteAuthorizerError::NotFound(ref cause) => write!(f, "{}", cause),
            DeleteAuthorizerError::TooManyRequests(ref cause) => write!(f, "{}", cause),
        }
    }
}
impl Error for DeleteAuthorizerError {}
/// Errors returned by DeleteCorsConfiguration
#[derive(Debug, PartialEq)]
pub enum DeleteCorsConfigurationError {
    /// <p>The resource specified in the request was not found. See the message field for more information.</p>
    NotFound(String),
    /// <p>A limit has been exceeded. See the accompanying error message for details.</p>
    TooManyRequests(String),
}

impl DeleteCorsConfigurationError {
    pub fn from_response(res: BufferedHttpResponse) -> RusotoError<DeleteCorsConfigurationError> {
        if let Some(err) = proto::json::Error::parse_rest(&res) {
            match err.typ.as_str() {
                "NotFoundException" => {
                    return RusotoError::Service(DeleteCorsConfigurationError::NotFound(err.msg))
                }
                "TooManyRequestsException" => {
                    return RusotoError::Service(DeleteCorsConfigurationError::TooManyRequests(
                        err.msg,
                    ))
                }
                "ValidationException" => return RusotoError::Validation(err.msg),
                _ => {}
            }
        }
        return RusotoError::Unknown(res);
    }
}
impl fmt::Display for DeleteCorsConfigurationError {
    fn fmt(&self, f: &mut fmt::Formatter) -> fmt::Result {
        match *self {
            DeleteCorsConfigurationError::NotFound(ref cause) => write!(f, "{}", cause),
            DeleteCorsConfigurationError::TooManyRequests(ref cause) => write!(f, "{}", cause),
        }
    }
}
impl Error for DeleteCorsConfigurationError {}
/// Errors returned by DeleteDeployment
#[derive(Debug, PartialEq)]
pub enum DeleteDeploymentError {
    /// <p>The resource specified in the request was not found. See the message field for more information.</p>
    NotFound(String),
    /// <p>A limit has been exceeded. See the accompanying error message for details.</p>
    TooManyRequests(String),
}

impl DeleteDeploymentError {
    pub fn from_response(res: BufferedHttpResponse) -> RusotoError<DeleteDeploymentError> {
        if let Some(err) = proto::json::Error::parse_rest(&res) {
            match err.typ.as_str() {
                "NotFoundException" => {
                    return RusotoError::Service(DeleteDeploymentError::NotFound(err.msg))
                }
                "TooManyRequestsException" => {
                    return RusotoError::Service(DeleteDeploymentError::TooManyRequests(err.msg))
                }
                "ValidationException" => return RusotoError::Validation(err.msg),
                _ => {}
            }
        }
        return RusotoError::Unknown(res);
    }
}
impl fmt::Display for DeleteDeploymentError {
    fn fmt(&self, f: &mut fmt::Formatter) -> fmt::Result {
        match *self {
            DeleteDeploymentError::NotFound(ref cause) => write!(f, "{}", cause),
            DeleteDeploymentError::TooManyRequests(ref cause) => write!(f, "{}", cause),
        }
    }
}
impl Error for DeleteDeploymentError {}
/// Errors returned by DeleteDomainName
#[derive(Debug, PartialEq)]
pub enum DeleteDomainNameError {
    /// <p>The resource specified in the request was not found. See the message field for more information.</p>
    NotFound(String),
    /// <p>A limit has been exceeded. See the accompanying error message for details.</p>
    TooManyRequests(String),
}

impl DeleteDomainNameError {
    pub fn from_response(res: BufferedHttpResponse) -> RusotoError<DeleteDomainNameError> {
        if let Some(err) = proto::json::Error::parse_rest(&res) {
            match err.typ.as_str() {
                "NotFoundException" => {
                    return RusotoError::Service(DeleteDomainNameError::NotFound(err.msg))
                }
                "TooManyRequestsException" => {
                    return RusotoError::Service(DeleteDomainNameError::TooManyRequests(err.msg))
                }
                "ValidationException" => return RusotoError::Validation(err.msg),
                _ => {}
            }
        }
        return RusotoError::Unknown(res);
    }
}
impl fmt::Display for DeleteDomainNameError {
    fn fmt(&self, f: &mut fmt::Formatter) -> fmt::Result {
        match *self {
            DeleteDomainNameError::NotFound(ref cause) => write!(f, "{}", cause),
            DeleteDomainNameError::TooManyRequests(ref cause) => write!(f, "{}", cause),
        }
    }
}
impl Error for DeleteDomainNameError {}
/// Errors returned by DeleteIntegration
#[derive(Debug, PartialEq)]
pub enum DeleteIntegrationError {
    /// <p>The resource specified in the request was not found. See the message field for more information.</p>
    NotFound(String),
    /// <p>A limit has been exceeded. See the accompanying error message for details.</p>
    TooManyRequests(String),
}

impl DeleteIntegrationError {
    pub fn from_response(res: BufferedHttpResponse) -> RusotoError<DeleteIntegrationError> {
        if let Some(err) = proto::json::Error::parse_rest(&res) {
            match err.typ.as_str() {
                "NotFoundException" => {
                    return RusotoError::Service(DeleteIntegrationError::NotFound(err.msg))
                }
                "TooManyRequestsException" => {
                    return RusotoError::Service(DeleteIntegrationError::TooManyRequests(err.msg))
                }
                "ValidationException" => return RusotoError::Validation(err.msg),
                _ => {}
            }
        }
        return RusotoError::Unknown(res);
    }
}
impl fmt::Display for DeleteIntegrationError {
    fn fmt(&self, f: &mut fmt::Formatter) -> fmt::Result {
        match *self {
            DeleteIntegrationError::NotFound(ref cause) => write!(f, "{}", cause),
            DeleteIntegrationError::TooManyRequests(ref cause) => write!(f, "{}", cause),
        }
    }
}
impl Error for DeleteIntegrationError {}
/// Errors returned by DeleteIntegrationResponse
#[derive(Debug, PartialEq)]
pub enum DeleteIntegrationResponseError {
    /// <p>The resource specified in the request was not found. See the message field for more information.</p>
    NotFound(String),
    /// <p>A limit has been exceeded. See the accompanying error message for details.</p>
    TooManyRequests(String),
}

impl DeleteIntegrationResponseError {
    pub fn from_response(res: BufferedHttpResponse) -> RusotoError<DeleteIntegrationResponseError> {
        if let Some(err) = proto::json::Error::parse_rest(&res) {
            match err.typ.as_str() {
                "NotFoundException" => {
                    return RusotoError::Service(DeleteIntegrationResponseError::NotFound(err.msg))
                }
                "TooManyRequestsException" => {
                    return RusotoError::Service(DeleteIntegrationResponseError::TooManyRequests(
                        err.msg,
                    ))
                }
                "ValidationException" => return RusotoError::Validation(err.msg),
                _ => {}
            }
        }
        return RusotoError::Unknown(res);
    }
}
impl fmt::Display for DeleteIntegrationResponseError {
    fn fmt(&self, f: &mut fmt::Formatter) -> fmt::Result {
        match *self {
            DeleteIntegrationResponseError::NotFound(ref cause) => write!(f, "{}", cause),
            DeleteIntegrationResponseError::TooManyRequests(ref cause) => write!(f, "{}", cause),
        }
    }
}
impl Error for DeleteIntegrationResponseError {}
/// Errors returned by DeleteModel
#[derive(Debug, PartialEq)]
pub enum DeleteModelError {
    /// <p>The resource specified in the request was not found. See the message field for more information.</p>
    NotFound(String),
    /// <p>A limit has been exceeded. See the accompanying error message for details.</p>
    TooManyRequests(String),
}

impl DeleteModelError {
    pub fn from_response(res: BufferedHttpResponse) -> RusotoError<DeleteModelError> {
        if let Some(err) = proto::json::Error::parse_rest(&res) {
            match err.typ.as_str() {
                "NotFoundException" => {
                    return RusotoError::Service(DeleteModelError::NotFound(err.msg))
                }
                "TooManyRequestsException" => {
                    return RusotoError::Service(DeleteModelError::TooManyRequests(err.msg))
                }
                "ValidationException" => return RusotoError::Validation(err.msg),
                _ => {}
            }
        }
        return RusotoError::Unknown(res);
    }
}
impl fmt::Display for DeleteModelError {
    fn fmt(&self, f: &mut fmt::Formatter) -> fmt::Result {
        match *self {
            DeleteModelError::NotFound(ref cause) => write!(f, "{}", cause),
            DeleteModelError::TooManyRequests(ref cause) => write!(f, "{}", cause),
        }
    }
}
impl Error for DeleteModelError {}
/// Errors returned by DeleteRoute
#[derive(Debug, PartialEq)]
pub enum DeleteRouteError {
    /// <p>The resource specified in the request was not found. See the message field for more information.</p>
    NotFound(String),
    /// <p>A limit has been exceeded. See the accompanying error message for details.</p>
    TooManyRequests(String),
}

impl DeleteRouteError {
    pub fn from_response(res: BufferedHttpResponse) -> RusotoError<DeleteRouteError> {
        if let Some(err) = proto::json::Error::parse_rest(&res) {
            match err.typ.as_str() {
                "NotFoundException" => {
                    return RusotoError::Service(DeleteRouteError::NotFound(err.msg))
                }
                "TooManyRequestsException" => {
                    return RusotoError::Service(DeleteRouteError::TooManyRequests(err.msg))
                }
                "ValidationException" => return RusotoError::Validation(err.msg),
                _ => {}
            }
        }
        return RusotoError::Unknown(res);
    }
}
impl fmt::Display for DeleteRouteError {
    fn fmt(&self, f: &mut fmt::Formatter) -> fmt::Result {
        match *self {
            DeleteRouteError::NotFound(ref cause) => write!(f, "{}", cause),
            DeleteRouteError::TooManyRequests(ref cause) => write!(f, "{}", cause),
        }
    }
}
impl Error for DeleteRouteError {}
/// Errors returned by DeleteRouteResponse
#[derive(Debug, PartialEq)]
pub enum DeleteRouteResponseError {
    /// <p>The resource specified in the request was not found. See the message field for more information.</p>
    NotFound(String),
    /// <p>A limit has been exceeded. See the accompanying error message for details.</p>
    TooManyRequests(String),
}

impl DeleteRouteResponseError {
    pub fn from_response(res: BufferedHttpResponse) -> RusotoError<DeleteRouteResponseError> {
        if let Some(err) = proto::json::Error::parse_rest(&res) {
            match err.typ.as_str() {
                "NotFoundException" => {
                    return RusotoError::Service(DeleteRouteResponseError::NotFound(err.msg))
                }
                "TooManyRequestsException" => {
                    return RusotoError::Service(DeleteRouteResponseError::TooManyRequests(err.msg))
                }
                "ValidationException" => return RusotoError::Validation(err.msg),
                _ => {}
            }
        }
        return RusotoError::Unknown(res);
    }
}
impl fmt::Display for DeleteRouteResponseError {
    fn fmt(&self, f: &mut fmt::Formatter) -> fmt::Result {
        match *self {
            DeleteRouteResponseError::NotFound(ref cause) => write!(f, "{}", cause),
            DeleteRouteResponseError::TooManyRequests(ref cause) => write!(f, "{}", cause),
        }
    }
}
impl Error for DeleteRouteResponseError {}
/// Errors returned by DeleteRouteSettings
#[derive(Debug, PartialEq)]
pub enum DeleteRouteSettingsError {
    /// <p>The resource specified in the request was not found. See the message field for more information.</p>
    NotFound(String),
    /// <p>A limit has been exceeded. See the accompanying error message for details.</p>
    TooManyRequests(String),
}

impl DeleteRouteSettingsError {
    pub fn from_response(res: BufferedHttpResponse) -> RusotoError<DeleteRouteSettingsError> {
        if let Some(err) = proto::json::Error::parse_rest(&res) {
            match err.typ.as_str() {
                "NotFoundException" => {
                    return RusotoError::Service(DeleteRouteSettingsError::NotFound(err.msg))
                }
                "TooManyRequestsException" => {
                    return RusotoError::Service(DeleteRouteSettingsError::TooManyRequests(err.msg))
                }
                "ValidationException" => return RusotoError::Validation(err.msg),
                _ => {}
            }
        }
        return RusotoError::Unknown(res);
    }
}
impl fmt::Display for DeleteRouteSettingsError {
    fn fmt(&self, f: &mut fmt::Formatter) -> fmt::Result {
        match *self {
            DeleteRouteSettingsError::NotFound(ref cause) => write!(f, "{}", cause),
            DeleteRouteSettingsError::TooManyRequests(ref cause) => write!(f, "{}", cause),
        }
    }
}
impl Error for DeleteRouteSettingsError {}
/// Errors returned by DeleteStage
#[derive(Debug, PartialEq)]
pub enum DeleteStageError {
    /// <p>The resource specified in the request was not found. See the message field for more information.</p>
    NotFound(String),
    /// <p>A limit has been exceeded. See the accompanying error message for details.</p>
    TooManyRequests(String),
}

impl DeleteStageError {
    pub fn from_response(res: BufferedHttpResponse) -> RusotoError<DeleteStageError> {
        if let Some(err) = proto::json::Error::parse_rest(&res) {
            match err.typ.as_str() {
                "NotFoundException" => {
                    return RusotoError::Service(DeleteStageError::NotFound(err.msg))
                }
                "TooManyRequestsException" => {
                    return RusotoError::Service(DeleteStageError::TooManyRequests(err.msg))
                }
                "ValidationException" => return RusotoError::Validation(err.msg),
                _ => {}
            }
        }
        return RusotoError::Unknown(res);
    }
}
impl fmt::Display for DeleteStageError {
    fn fmt(&self, f: &mut fmt::Formatter) -> fmt::Result {
        match *self {
            DeleteStageError::NotFound(ref cause) => write!(f, "{}", cause),
            DeleteStageError::TooManyRequests(ref cause) => write!(f, "{}", cause),
        }
    }
}
impl Error for DeleteStageError {}
/// Errors returned by GetApi
#[derive(Debug, PartialEq)]
pub enum GetApiError {
    /// <p>The resource specified in the request was not found. See the message field for more information.</p>
    NotFound(String),
    /// <p>A limit has been exceeded. See the accompanying error message for details.</p>
    TooManyRequests(String),
}

impl GetApiError {
    pub fn from_response(res: BufferedHttpResponse) -> RusotoError<GetApiError> {
        if let Some(err) = proto::json::Error::parse_rest(&res) {
            match err.typ.as_str() {
                "NotFoundException" => return RusotoError::Service(GetApiError::NotFound(err.msg)),
                "TooManyRequestsException" => {
                    return RusotoError::Service(GetApiError::TooManyRequests(err.msg))
                }
                "ValidationException" => return RusotoError::Validation(err.msg),
                _ => {}
            }
        }
        return RusotoError::Unknown(res);
    }
}
impl fmt::Display for GetApiError {
    fn fmt(&self, f: &mut fmt::Formatter) -> fmt::Result {
        match *self {
            GetApiError::NotFound(ref cause) => write!(f, "{}", cause),
            GetApiError::TooManyRequests(ref cause) => write!(f, "{}", cause),
        }
    }
}
impl Error for GetApiError {}
/// Errors returned by GetApiMapping
#[derive(Debug, PartialEq)]
pub enum GetApiMappingError {
    /// <p>The request is not valid, for example, the input is incomplete or incorrect. See the accompanying error message for details.</p>
    BadRequest(String),
    /// <p>The resource specified in the request was not found. See the message field for more information.</p>
    NotFound(String),
    /// <p>A limit has been exceeded. See the accompanying error message for details.</p>
    TooManyRequests(String),
}

impl GetApiMappingError {
    pub fn from_response(res: BufferedHttpResponse) -> RusotoError<GetApiMappingError> {
        if let Some(err) = proto::json::Error::parse_rest(&res) {
            match err.typ.as_str() {
                "BadRequestException" => {
                    return RusotoError::Service(GetApiMappingError::BadRequest(err.msg))
                }
                "NotFoundException" => {
                    return RusotoError::Service(GetApiMappingError::NotFound(err.msg))
                }
                "TooManyRequestsException" => {
                    return RusotoError::Service(GetApiMappingError::TooManyRequests(err.msg))
                }
                "ValidationException" => return RusotoError::Validation(err.msg),
                _ => {}
            }
        }
        return RusotoError::Unknown(res);
    }
}
impl fmt::Display for GetApiMappingError {
    fn fmt(&self, f: &mut fmt::Formatter) -> fmt::Result {
        match *self {
            GetApiMappingError::BadRequest(ref cause) => write!(f, "{}", cause),
            GetApiMappingError::NotFound(ref cause) => write!(f, "{}", cause),
            GetApiMappingError::TooManyRequests(ref cause) => write!(f, "{}", cause),
        }
    }
}
impl Error for GetApiMappingError {}
/// Errors returned by GetApiMappings
#[derive(Debug, PartialEq)]
pub enum GetApiMappingsError {
    /// <p>The request is not valid, for example, the input is incomplete or incorrect. See the accompanying error message for details.</p>
    BadRequest(String),
    /// <p>The resource specified in the request was not found. See the message field for more information.</p>
    NotFound(String),
    /// <p>A limit has been exceeded. See the accompanying error message for details.</p>
    TooManyRequests(String),
}

impl GetApiMappingsError {
    pub fn from_response(res: BufferedHttpResponse) -> RusotoError<GetApiMappingsError> {
        if let Some(err) = proto::json::Error::parse_rest(&res) {
            match err.typ.as_str() {
                "BadRequestException" => {
                    return RusotoError::Service(GetApiMappingsError::BadRequest(err.msg))
                }
                "NotFoundException" => {
                    return RusotoError::Service(GetApiMappingsError::NotFound(err.msg))
                }
                "TooManyRequestsException" => {
                    return RusotoError::Service(GetApiMappingsError::TooManyRequests(err.msg))
                }
                "ValidationException" => return RusotoError::Validation(err.msg),
                _ => {}
            }
        }
        return RusotoError::Unknown(res);
    }
}
impl fmt::Display for GetApiMappingsError {
    fn fmt(&self, f: &mut fmt::Formatter) -> fmt::Result {
        match *self {
            GetApiMappingsError::BadRequest(ref cause) => write!(f, "{}", cause),
            GetApiMappingsError::NotFound(ref cause) => write!(f, "{}", cause),
            GetApiMappingsError::TooManyRequests(ref cause) => write!(f, "{}", cause),
        }
    }
}
impl Error for GetApiMappingsError {}
/// Errors returned by GetApis
#[derive(Debug, PartialEq)]
pub enum GetApisError {
    /// <p>The request is not valid, for example, the input is incomplete or incorrect. See the accompanying error message for details.</p>
    BadRequest(String),
    /// <p>The resource specified in the request was not found. See the message field for more information.</p>
    NotFound(String),
    /// <p>A limit has been exceeded. See the accompanying error message for details.</p>
    TooManyRequests(String),
}

impl GetApisError {
    pub fn from_response(res: BufferedHttpResponse) -> RusotoError<GetApisError> {
        if let Some(err) = proto::json::Error::parse_rest(&res) {
            match err.typ.as_str() {
                "BadRequestException" => {
                    return RusotoError::Service(GetApisError::BadRequest(err.msg))
                }
                "NotFoundException" => {
                    return RusotoError::Service(GetApisError::NotFound(err.msg))
                }
                "TooManyRequestsException" => {
                    return RusotoError::Service(GetApisError::TooManyRequests(err.msg))
                }
                "ValidationException" => return RusotoError::Validation(err.msg),
                _ => {}
            }
        }
        return RusotoError::Unknown(res);
    }
}
impl fmt::Display for GetApisError {
    fn fmt(&self, f: &mut fmt::Formatter) -> fmt::Result {
        match *self {
            GetApisError::BadRequest(ref cause) => write!(f, "{}", cause),
            GetApisError::NotFound(ref cause) => write!(f, "{}", cause),
            GetApisError::TooManyRequests(ref cause) => write!(f, "{}", cause),
        }
    }
}
impl Error for GetApisError {}
/// Errors returned by GetAuthorizer
#[derive(Debug, PartialEq)]
pub enum GetAuthorizerError {
    /// <p>The resource specified in the request was not found. See the message field for more information.</p>
    NotFound(String),
    /// <p>A limit has been exceeded. See the accompanying error message for details.</p>
    TooManyRequests(String),
}

impl GetAuthorizerError {
    pub fn from_response(res: BufferedHttpResponse) -> RusotoError<GetAuthorizerError> {
        if let Some(err) = proto::json::Error::parse_rest(&res) {
            match err.typ.as_str() {
                "NotFoundException" => {
                    return RusotoError::Service(GetAuthorizerError::NotFound(err.msg))
                }
                "TooManyRequestsException" => {
                    return RusotoError::Service(GetAuthorizerError::TooManyRequests(err.msg))
                }
                "ValidationException" => return RusotoError::Validation(err.msg),
                _ => {}
            }
        }
        return RusotoError::Unknown(res);
    }
}
impl fmt::Display for GetAuthorizerError {
    fn fmt(&self, f: &mut fmt::Formatter) -> fmt::Result {
        match *self {
            GetAuthorizerError::NotFound(ref cause) => write!(f, "{}", cause),
            GetAuthorizerError::TooManyRequests(ref cause) => write!(f, "{}", cause),
        }
    }
}
impl Error for GetAuthorizerError {}
/// Errors returned by GetAuthorizers
#[derive(Debug, PartialEq)]
pub enum GetAuthorizersError {
    /// <p>The request is not valid, for example, the input is incomplete or incorrect. See the accompanying error message for details.</p>
    BadRequest(String),
    /// <p>The resource specified in the request was not found. See the message field for more information.</p>
    NotFound(String),
    /// <p>A limit has been exceeded. See the accompanying error message for details.</p>
    TooManyRequests(String),
}

impl GetAuthorizersError {
    pub fn from_response(res: BufferedHttpResponse) -> RusotoError<GetAuthorizersError> {
        if let Some(err) = proto::json::Error::parse_rest(&res) {
            match err.typ.as_str() {
                "BadRequestException" => {
                    return RusotoError::Service(GetAuthorizersError::BadRequest(err.msg))
                }
                "NotFoundException" => {
                    return RusotoError::Service(GetAuthorizersError::NotFound(err.msg))
                }
                "TooManyRequestsException" => {
                    return RusotoError::Service(GetAuthorizersError::TooManyRequests(err.msg))
                }
                "ValidationException" => return RusotoError::Validation(err.msg),
                _ => {}
            }
        }
        return RusotoError::Unknown(res);
    }
}
impl fmt::Display for GetAuthorizersError {
    fn fmt(&self, f: &mut fmt::Formatter) -> fmt::Result {
        match *self {
            GetAuthorizersError::BadRequest(ref cause) => write!(f, "{}", cause),
            GetAuthorizersError::NotFound(ref cause) => write!(f, "{}", cause),
            GetAuthorizersError::TooManyRequests(ref cause) => write!(f, "{}", cause),
        }
    }
}
impl Error for GetAuthorizersError {}
/// Errors returned by GetDeployment
#[derive(Debug, PartialEq)]
pub enum GetDeploymentError {
    /// <p>The resource specified in the request was not found. See the message field for more information.</p>
    NotFound(String),
    /// <p>A limit has been exceeded. See the accompanying error message for details.</p>
    TooManyRequests(String),
}

impl GetDeploymentError {
    pub fn from_response(res: BufferedHttpResponse) -> RusotoError<GetDeploymentError> {
        if let Some(err) = proto::json::Error::parse_rest(&res) {
            match err.typ.as_str() {
                "NotFoundException" => {
                    return RusotoError::Service(GetDeploymentError::NotFound(err.msg))
                }
                "TooManyRequestsException" => {
                    return RusotoError::Service(GetDeploymentError::TooManyRequests(err.msg))
                }
                "ValidationException" => return RusotoError::Validation(err.msg),
                _ => {}
            }
        }
        return RusotoError::Unknown(res);
    }
}
impl fmt::Display for GetDeploymentError {
    fn fmt(&self, f: &mut fmt::Formatter) -> fmt::Result {
        match *self {
            GetDeploymentError::NotFound(ref cause) => write!(f, "{}", cause),
            GetDeploymentError::TooManyRequests(ref cause) => write!(f, "{}", cause),
        }
    }
}
impl Error for GetDeploymentError {}
/// Errors returned by GetDeployments
#[derive(Debug, PartialEq)]
pub enum GetDeploymentsError {
    /// <p>The request is not valid, for example, the input is incomplete or incorrect. See the accompanying error message for details.</p>
    BadRequest(String),
    /// <p>The resource specified in the request was not found. See the message field for more information.</p>
    NotFound(String),
    /// <p>A limit has been exceeded. See the accompanying error message for details.</p>
    TooManyRequests(String),
}

impl GetDeploymentsError {
    pub fn from_response(res: BufferedHttpResponse) -> RusotoError<GetDeploymentsError> {
        if let Some(err) = proto::json::Error::parse_rest(&res) {
            match err.typ.as_str() {
                "BadRequestException" => {
                    return RusotoError::Service(GetDeploymentsError::BadRequest(err.msg))
                }
                "NotFoundException" => {
                    return RusotoError::Service(GetDeploymentsError::NotFound(err.msg))
                }
                "TooManyRequestsException" => {
                    return RusotoError::Service(GetDeploymentsError::TooManyRequests(err.msg))
                }
                "ValidationException" => return RusotoError::Validation(err.msg),
                _ => {}
            }
        }
        return RusotoError::Unknown(res);
    }
}
impl fmt::Display for GetDeploymentsError {
    fn fmt(&self, f: &mut fmt::Formatter) -> fmt::Result {
        match *self {
            GetDeploymentsError::BadRequest(ref cause) => write!(f, "{}", cause),
            GetDeploymentsError::NotFound(ref cause) => write!(f, "{}", cause),
            GetDeploymentsError::TooManyRequests(ref cause) => write!(f, "{}", cause),
        }
    }
}
impl Error for GetDeploymentsError {}
/// Errors returned by GetDomainName
#[derive(Debug, PartialEq)]
pub enum GetDomainNameError {
    /// <p>The resource specified in the request was not found. See the message field for more information.</p>
    NotFound(String),
    /// <p>A limit has been exceeded. See the accompanying error message for details.</p>
    TooManyRequests(String),
}

impl GetDomainNameError {
    pub fn from_response(res: BufferedHttpResponse) -> RusotoError<GetDomainNameError> {
        if let Some(err) = proto::json::Error::parse_rest(&res) {
            match err.typ.as_str() {
                "NotFoundException" => {
                    return RusotoError::Service(GetDomainNameError::NotFound(err.msg))
                }
                "TooManyRequestsException" => {
                    return RusotoError::Service(GetDomainNameError::TooManyRequests(err.msg))
                }
                "ValidationException" => return RusotoError::Validation(err.msg),
                _ => {}
            }
        }
        return RusotoError::Unknown(res);
    }
}
impl fmt::Display for GetDomainNameError {
    fn fmt(&self, f: &mut fmt::Formatter) -> fmt::Result {
        match *self {
            GetDomainNameError::NotFound(ref cause) => write!(f, "{}", cause),
            GetDomainNameError::TooManyRequests(ref cause) => write!(f, "{}", cause),
        }
    }
}
impl Error for GetDomainNameError {}
/// Errors returned by GetDomainNames
#[derive(Debug, PartialEq)]
pub enum GetDomainNamesError {
    /// <p>The request is not valid, for example, the input is incomplete or incorrect. See the accompanying error message for details.</p>
    BadRequest(String),
    /// <p>The resource specified in the request was not found. See the message field for more information.</p>
    NotFound(String),
    /// <p>A limit has been exceeded. See the accompanying error message for details.</p>
    TooManyRequests(String),
}

impl GetDomainNamesError {
    pub fn from_response(res: BufferedHttpResponse) -> RusotoError<GetDomainNamesError> {
        if let Some(err) = proto::json::Error::parse_rest(&res) {
            match err.typ.as_str() {
                "BadRequestException" => {
                    return RusotoError::Service(GetDomainNamesError::BadRequest(err.msg))
                }
                "NotFoundException" => {
                    return RusotoError::Service(GetDomainNamesError::NotFound(err.msg))
                }
                "TooManyRequestsException" => {
                    return RusotoError::Service(GetDomainNamesError::TooManyRequests(err.msg))
                }
                "ValidationException" => return RusotoError::Validation(err.msg),
                _ => {}
            }
        }
        return RusotoError::Unknown(res);
    }
}
impl fmt::Display for GetDomainNamesError {
    fn fmt(&self, f: &mut fmt::Formatter) -> fmt::Result {
        match *self {
            GetDomainNamesError::BadRequest(ref cause) => write!(f, "{}", cause),
            GetDomainNamesError::NotFound(ref cause) => write!(f, "{}", cause),
            GetDomainNamesError::TooManyRequests(ref cause) => write!(f, "{}", cause),
        }
    }
}
impl Error for GetDomainNamesError {}
/// Errors returned by GetIntegration
#[derive(Debug, PartialEq)]
pub enum GetIntegrationError {
    /// <p>The resource specified in the request was not found. See the message field for more information.</p>
    NotFound(String),
    /// <p>A limit has been exceeded. See the accompanying error message for details.</p>
    TooManyRequests(String),
}

impl GetIntegrationError {
    pub fn from_response(res: BufferedHttpResponse) -> RusotoError<GetIntegrationError> {
        if let Some(err) = proto::json::Error::parse_rest(&res) {
            match err.typ.as_str() {
                "NotFoundException" => {
                    return RusotoError::Service(GetIntegrationError::NotFound(err.msg))
                }
                "TooManyRequestsException" => {
                    return RusotoError::Service(GetIntegrationError::TooManyRequests(err.msg))
                }
                "ValidationException" => return RusotoError::Validation(err.msg),
                _ => {}
            }
        }
        return RusotoError::Unknown(res);
    }
}
impl fmt::Display for GetIntegrationError {
    fn fmt(&self, f: &mut fmt::Formatter) -> fmt::Result {
        match *self {
            GetIntegrationError::NotFound(ref cause) => write!(f, "{}", cause),
            GetIntegrationError::TooManyRequests(ref cause) => write!(f, "{}", cause),
        }
    }
}
impl Error for GetIntegrationError {}
/// Errors returned by GetIntegrationResponse
#[derive(Debug, PartialEq)]
pub enum GetIntegrationResponseError {
    /// <p>The resource specified in the request was not found. See the message field for more information.</p>
    NotFound(String),
    /// <p>A limit has been exceeded. See the accompanying error message for details.</p>
    TooManyRequests(String),
}

impl GetIntegrationResponseError {
    pub fn from_response(res: BufferedHttpResponse) -> RusotoError<GetIntegrationResponseError> {
        if let Some(err) = proto::json::Error::parse_rest(&res) {
            match err.typ.as_str() {
                "NotFoundException" => {
                    return RusotoError::Service(GetIntegrationResponseError::NotFound(err.msg))
                }
                "TooManyRequestsException" => {
                    return RusotoError::Service(GetIntegrationResponseError::TooManyRequests(
                        err.msg,
                    ))
                }
                "ValidationException" => return RusotoError::Validation(err.msg),
                _ => {}
            }
        }
        return RusotoError::Unknown(res);
    }
}
impl fmt::Display for GetIntegrationResponseError {
    fn fmt(&self, f: &mut fmt::Formatter) -> fmt::Result {
        match *self {
            GetIntegrationResponseError::NotFound(ref cause) => write!(f, "{}", cause),
            GetIntegrationResponseError::TooManyRequests(ref cause) => write!(f, "{}", cause),
        }
    }
}
impl Error for GetIntegrationResponseError {}
/// Errors returned by GetIntegrationResponses
#[derive(Debug, PartialEq)]
pub enum GetIntegrationResponsesError {
    /// <p>The request is not valid, for example, the input is incomplete or incorrect. See the accompanying error message for details.</p>
    BadRequest(String),
    /// <p>The resource specified in the request was not found. See the message field for more information.</p>
    NotFound(String),
    /// <p>A limit has been exceeded. See the accompanying error message for details.</p>
    TooManyRequests(String),
}

impl GetIntegrationResponsesError {
    pub fn from_response(res: BufferedHttpResponse) -> RusotoError<GetIntegrationResponsesError> {
        if let Some(err) = proto::json::Error::parse_rest(&res) {
            match err.typ.as_str() {
                "BadRequestException" => {
                    return RusotoError::Service(GetIntegrationResponsesError::BadRequest(err.msg))
                }
                "NotFoundException" => {
                    return RusotoError::Service(GetIntegrationResponsesError::NotFound(err.msg))
                }
                "TooManyRequestsException" => {
                    return RusotoError::Service(GetIntegrationResponsesError::TooManyRequests(
                        err.msg,
                    ))
                }
                "ValidationException" => return RusotoError::Validation(err.msg),
                _ => {}
            }
        }
        return RusotoError::Unknown(res);
    }
}
impl fmt::Display for GetIntegrationResponsesError {
    fn fmt(&self, f: &mut fmt::Formatter) -> fmt::Result {
        match *self {
            GetIntegrationResponsesError::BadRequest(ref cause) => write!(f, "{}", cause),
            GetIntegrationResponsesError::NotFound(ref cause) => write!(f, "{}", cause),
            GetIntegrationResponsesError::TooManyRequests(ref cause) => write!(f, "{}", cause),
        }
    }
}
impl Error for GetIntegrationResponsesError {}
/// Errors returned by GetIntegrations
#[derive(Debug, PartialEq)]
pub enum GetIntegrationsError {
    /// <p>The request is not valid, for example, the input is incomplete or incorrect. See the accompanying error message for details.</p>
    BadRequest(String),
    /// <p>The resource specified in the request was not found. See the message field for more information.</p>
    NotFound(String),
    /// <p>A limit has been exceeded. See the accompanying error message for details.</p>
    TooManyRequests(String),
}

impl GetIntegrationsError {
    pub fn from_response(res: BufferedHttpResponse) -> RusotoError<GetIntegrationsError> {
        if let Some(err) = proto::json::Error::parse_rest(&res) {
            match err.typ.as_str() {
                "BadRequestException" => {
                    return RusotoError::Service(GetIntegrationsError::BadRequest(err.msg))
                }
                "NotFoundException" => {
                    return RusotoError::Service(GetIntegrationsError::NotFound(err.msg))
                }
                "TooManyRequestsException" => {
                    return RusotoError::Service(GetIntegrationsError::TooManyRequests(err.msg))
                }
                "ValidationException" => return RusotoError::Validation(err.msg),
                _ => {}
            }
        }
        return RusotoError::Unknown(res);
    }
}
impl fmt::Display for GetIntegrationsError {
    fn fmt(&self, f: &mut fmt::Formatter) -> fmt::Result {
        match *self {
            GetIntegrationsError::BadRequest(ref cause) => write!(f, "{}", cause),
            GetIntegrationsError::NotFound(ref cause) => write!(f, "{}", cause),
            GetIntegrationsError::TooManyRequests(ref cause) => write!(f, "{}", cause),
        }
    }
}
impl Error for GetIntegrationsError {}
/// Errors returned by GetModel
#[derive(Debug, PartialEq)]
pub enum GetModelError {
    /// <p>The resource specified in the request was not found. See the message field for more information.</p>
    NotFound(String),
    /// <p>A limit has been exceeded. See the accompanying error message for details.</p>
    TooManyRequests(String),
}

impl GetModelError {
    pub fn from_response(res: BufferedHttpResponse) -> RusotoError<GetModelError> {
        if let Some(err) = proto::json::Error::parse_rest(&res) {
            match err.typ.as_str() {
                "NotFoundException" => {
                    return RusotoError::Service(GetModelError::NotFound(err.msg))
                }
                "TooManyRequestsException" => {
                    return RusotoError::Service(GetModelError::TooManyRequests(err.msg))
                }
                "ValidationException" => return RusotoError::Validation(err.msg),
                _ => {}
            }
        }
        return RusotoError::Unknown(res);
    }
}
impl fmt::Display for GetModelError {
    fn fmt(&self, f: &mut fmt::Formatter) -> fmt::Result {
        match *self {
            GetModelError::NotFound(ref cause) => write!(f, "{}", cause),
            GetModelError::TooManyRequests(ref cause) => write!(f, "{}", cause),
        }
    }
}
impl Error for GetModelError {}
/// Errors returned by GetModelTemplate
#[derive(Debug, PartialEq)]
pub enum GetModelTemplateError {
    /// <p>The resource specified in the request was not found. See the message field for more information.</p>
    NotFound(String),
    /// <p>A limit has been exceeded. See the accompanying error message for details.</p>
    TooManyRequests(String),
}

impl GetModelTemplateError {
    pub fn from_response(res: BufferedHttpResponse) -> RusotoError<GetModelTemplateError> {
        if let Some(err) = proto::json::Error::parse_rest(&res) {
            match err.typ.as_str() {
                "NotFoundException" => {
                    return RusotoError::Service(GetModelTemplateError::NotFound(err.msg))
                }
                "TooManyRequestsException" => {
                    return RusotoError::Service(GetModelTemplateError::TooManyRequests(err.msg))
                }
                "ValidationException" => return RusotoError::Validation(err.msg),
                _ => {}
            }
        }
        return RusotoError::Unknown(res);
    }
}
impl fmt::Display for GetModelTemplateError {
    fn fmt(&self, f: &mut fmt::Formatter) -> fmt::Result {
        match *self {
            GetModelTemplateError::NotFound(ref cause) => write!(f, "{}", cause),
            GetModelTemplateError::TooManyRequests(ref cause) => write!(f, "{}", cause),
        }
    }
}
impl Error for GetModelTemplateError {}
/// Errors returned by GetModels
#[derive(Debug, PartialEq)]
pub enum GetModelsError {
    /// <p>The request is not valid, for example, the input is incomplete or incorrect. See the accompanying error message for details.</p>
    BadRequest(String),
    /// <p>The resource specified in the request was not found. See the message field for more information.</p>
    NotFound(String),
    /// <p>A limit has been exceeded. See the accompanying error message for details.</p>
    TooManyRequests(String),
}

impl GetModelsError {
    pub fn from_response(res: BufferedHttpResponse) -> RusotoError<GetModelsError> {
        if let Some(err) = proto::json::Error::parse_rest(&res) {
            match err.typ.as_str() {
                "BadRequestException" => {
                    return RusotoError::Service(GetModelsError::BadRequest(err.msg))
                }
                "NotFoundException" => {
                    return RusotoError::Service(GetModelsError::NotFound(err.msg))
                }
                "TooManyRequestsException" => {
                    return RusotoError::Service(GetModelsError::TooManyRequests(err.msg))
                }
                "ValidationException" => return RusotoError::Validation(err.msg),
                _ => {}
            }
        }
        return RusotoError::Unknown(res);
    }
}
impl fmt::Display for GetModelsError {
    fn fmt(&self, f: &mut fmt::Formatter) -> fmt::Result {
        match *self {
            GetModelsError::BadRequest(ref cause) => write!(f, "{}", cause),
            GetModelsError::NotFound(ref cause) => write!(f, "{}", cause),
            GetModelsError::TooManyRequests(ref cause) => write!(f, "{}", cause),
        }
    }
}
impl Error for GetModelsError {}
/// Errors returned by GetRoute
#[derive(Debug, PartialEq)]
pub enum GetRouteError {
    /// <p>The resource specified in the request was not found. See the message field for more information.</p>
    NotFound(String),
    /// <p>A limit has been exceeded. See the accompanying error message for details.</p>
    TooManyRequests(String),
}

impl GetRouteError {
    pub fn from_response(res: BufferedHttpResponse) -> RusotoError<GetRouteError> {
        if let Some(err) = proto::json::Error::parse_rest(&res) {
            match err.typ.as_str() {
                "NotFoundException" => {
                    return RusotoError::Service(GetRouteError::NotFound(err.msg))
                }
                "TooManyRequestsException" => {
                    return RusotoError::Service(GetRouteError::TooManyRequests(err.msg))
                }
                "ValidationException" => return RusotoError::Validation(err.msg),
                _ => {}
            }
        }
        return RusotoError::Unknown(res);
    }
}
impl fmt::Display for GetRouteError {
    fn fmt(&self, f: &mut fmt::Formatter) -> fmt::Result {
        match *self {
            GetRouteError::NotFound(ref cause) => write!(f, "{}", cause),
            GetRouteError::TooManyRequests(ref cause) => write!(f, "{}", cause),
        }
    }
}
impl Error for GetRouteError {}
/// Errors returned by GetRouteResponse
#[derive(Debug, PartialEq)]
pub enum GetRouteResponseError {
    /// <p>The resource specified in the request was not found. See the message field for more information.</p>
    NotFound(String),
    /// <p>A limit has been exceeded. See the accompanying error message for details.</p>
    TooManyRequests(String),
}

impl GetRouteResponseError {
    pub fn from_response(res: BufferedHttpResponse) -> RusotoError<GetRouteResponseError> {
        if let Some(err) = proto::json::Error::parse_rest(&res) {
            match err.typ.as_str() {
                "NotFoundException" => {
                    return RusotoError::Service(GetRouteResponseError::NotFound(err.msg))
                }
                "TooManyRequestsException" => {
                    return RusotoError::Service(GetRouteResponseError::TooManyRequests(err.msg))
                }
                "ValidationException" => return RusotoError::Validation(err.msg),
                _ => {}
            }
        }
        return RusotoError::Unknown(res);
    }
}
impl fmt::Display for GetRouteResponseError {
    fn fmt(&self, f: &mut fmt::Formatter) -> fmt::Result {
        match *self {
            GetRouteResponseError::NotFound(ref cause) => write!(f, "{}", cause),
            GetRouteResponseError::TooManyRequests(ref cause) => write!(f, "{}", cause),
        }
    }
}
impl Error for GetRouteResponseError {}
/// Errors returned by GetRouteResponses
#[derive(Debug, PartialEq)]
pub enum GetRouteResponsesError {
    /// <p>The request is not valid, for example, the input is incomplete or incorrect. See the accompanying error message for details.</p>
    BadRequest(String),
    /// <p>The resource specified in the request was not found. See the message field for more information.</p>
    NotFound(String),
    /// <p>A limit has been exceeded. See the accompanying error message for details.</p>
    TooManyRequests(String),
}

impl GetRouteResponsesError {
    pub fn from_response(res: BufferedHttpResponse) -> RusotoError<GetRouteResponsesError> {
        if let Some(err) = proto::json::Error::parse_rest(&res) {
            match err.typ.as_str() {
                "BadRequestException" => {
                    return RusotoError::Service(GetRouteResponsesError::BadRequest(err.msg))
                }
                "NotFoundException" => {
                    return RusotoError::Service(GetRouteResponsesError::NotFound(err.msg))
                }
                "TooManyRequestsException" => {
                    return RusotoError::Service(GetRouteResponsesError::TooManyRequests(err.msg))
                }
                "ValidationException" => return RusotoError::Validation(err.msg),
                _ => {}
            }
        }
        return RusotoError::Unknown(res);
    }
}
impl fmt::Display for GetRouteResponsesError {
    fn fmt(&self, f: &mut fmt::Formatter) -> fmt::Result {
        match *self {
            GetRouteResponsesError::BadRequest(ref cause) => write!(f, "{}", cause),
            GetRouteResponsesError::NotFound(ref cause) => write!(f, "{}", cause),
            GetRouteResponsesError::TooManyRequests(ref cause) => write!(f, "{}", cause),
        }
    }
}
impl Error for GetRouteResponsesError {}
/// Errors returned by GetRoutes
#[derive(Debug, PartialEq)]
pub enum GetRoutesError {
    /// <p>The request is not valid, for example, the input is incomplete or incorrect. See the accompanying error message for details.</p>
    BadRequest(String),
    /// <p>The resource specified in the request was not found. See the message field for more information.</p>
    NotFound(String),
    /// <p>A limit has been exceeded. See the accompanying error message for details.</p>
    TooManyRequests(String),
}

impl GetRoutesError {
    pub fn from_response(res: BufferedHttpResponse) -> RusotoError<GetRoutesError> {
        if let Some(err) = proto::json::Error::parse_rest(&res) {
            match err.typ.as_str() {
                "BadRequestException" => {
                    return RusotoError::Service(GetRoutesError::BadRequest(err.msg))
                }
                "NotFoundException" => {
                    return RusotoError::Service(GetRoutesError::NotFound(err.msg))
                }
                "TooManyRequestsException" => {
                    return RusotoError::Service(GetRoutesError::TooManyRequests(err.msg))
                }
                "ValidationException" => return RusotoError::Validation(err.msg),
                _ => {}
            }
        }
        return RusotoError::Unknown(res);
    }
}
impl fmt::Display for GetRoutesError {
    fn fmt(&self, f: &mut fmt::Formatter) -> fmt::Result {
        match *self {
            GetRoutesError::BadRequest(ref cause) => write!(f, "{}", cause),
            GetRoutesError::NotFound(ref cause) => write!(f, "{}", cause),
            GetRoutesError::TooManyRequests(ref cause) => write!(f, "{}", cause),
        }
    }
}
impl Error for GetRoutesError {}
/// Errors returned by GetStage
#[derive(Debug, PartialEq)]
pub enum GetStageError {
    /// <p>The resource specified in the request was not found. See the message field for more information.</p>
    NotFound(String),
    /// <p>A limit has been exceeded. See the accompanying error message for details.</p>
    TooManyRequests(String),
}

impl GetStageError {
    pub fn from_response(res: BufferedHttpResponse) -> RusotoError<GetStageError> {
        if let Some(err) = proto::json::Error::parse_rest(&res) {
            match err.typ.as_str() {
                "NotFoundException" => {
                    return RusotoError::Service(GetStageError::NotFound(err.msg))
                }
                "TooManyRequestsException" => {
                    return RusotoError::Service(GetStageError::TooManyRequests(err.msg))
                }
                "ValidationException" => return RusotoError::Validation(err.msg),
                _ => {}
            }
        }
        return RusotoError::Unknown(res);
    }
}
impl fmt::Display for GetStageError {
    fn fmt(&self, f: &mut fmt::Formatter) -> fmt::Result {
        match *self {
            GetStageError::NotFound(ref cause) => write!(f, "{}", cause),
            GetStageError::TooManyRequests(ref cause) => write!(f, "{}", cause),
        }
    }
}
impl Error for GetStageError {}
/// Errors returned by GetStages
#[derive(Debug, PartialEq)]
pub enum GetStagesError {
    /// <p>The request is not valid, for example, the input is incomplete or incorrect. See the accompanying error message for details.</p>
    BadRequest(String),
    /// <p>The resource specified in the request was not found. See the message field for more information.</p>
    NotFound(String),
    /// <p>A limit has been exceeded. See the accompanying error message for details.</p>
    TooManyRequests(String),
}

impl GetStagesError {
    pub fn from_response(res: BufferedHttpResponse) -> RusotoError<GetStagesError> {
        if let Some(err) = proto::json::Error::parse_rest(&res) {
            match err.typ.as_str() {
                "BadRequestException" => {
                    return RusotoError::Service(GetStagesError::BadRequest(err.msg))
                }
                "NotFoundException" => {
                    return RusotoError::Service(GetStagesError::NotFound(err.msg))
                }
                "TooManyRequestsException" => {
                    return RusotoError::Service(GetStagesError::TooManyRequests(err.msg))
                }
                "ValidationException" => return RusotoError::Validation(err.msg),
                _ => {}
            }
        }
        return RusotoError::Unknown(res);
    }
}
impl fmt::Display for GetStagesError {
    fn fmt(&self, f: &mut fmt::Formatter) -> fmt::Result {
        match *self {
            GetStagesError::BadRequest(ref cause) => write!(f, "{}", cause),
            GetStagesError::NotFound(ref cause) => write!(f, "{}", cause),
            GetStagesError::TooManyRequests(ref cause) => write!(f, "{}", cause),
        }
    }
}
impl Error for GetStagesError {}
/// Errors returned by GetTags
#[derive(Debug, PartialEq)]
pub enum GetTagsError {
    /// <p>The request is not valid, for example, the input is incomplete or incorrect. See the accompanying error message for details.</p>
    BadRequest(String),
    /// <p>The requested operation would cause a conflict with the current state of a service resource associated with the request. Resolve the conflict before retrying this request. See the accompanying error message for details.</p>
    Conflict(String),
    /// <p>The resource specified in the request was not found. See the message field for more information.</p>
    NotFound(String),
    /// <p>A limit has been exceeded. See the accompanying error message for details.</p>
    TooManyRequests(String),
}

impl GetTagsError {
    pub fn from_response(res: BufferedHttpResponse) -> RusotoError<GetTagsError> {
        if let Some(err) = proto::json::Error::parse_rest(&res) {
            match err.typ.as_str() {
                "BadRequestException" => {
                    return RusotoError::Service(GetTagsError::BadRequest(err.msg))
                }
                "ConflictException" => {
                    return RusotoError::Service(GetTagsError::Conflict(err.msg))
                }
                "NotFoundException" => {
                    return RusotoError::Service(GetTagsError::NotFound(err.msg))
                }
                "TooManyRequestsException" => {
                    return RusotoError::Service(GetTagsError::TooManyRequests(err.msg))
                }
                "ValidationException" => return RusotoError::Validation(err.msg),
                _ => {}
            }
        }
        return RusotoError::Unknown(res);
    }
}
impl fmt::Display for GetTagsError {
    fn fmt(&self, f: &mut fmt::Formatter) -> fmt::Result {
        match *self {
            GetTagsError::BadRequest(ref cause) => write!(f, "{}", cause),
            GetTagsError::Conflict(ref cause) => write!(f, "{}", cause),
            GetTagsError::NotFound(ref cause) => write!(f, "{}", cause),
            GetTagsError::TooManyRequests(ref cause) => write!(f, "{}", cause),
        }
    }
}
impl Error for GetTagsError {}
/// Errors returned by ImportApi
#[derive(Debug, PartialEq)]
pub enum ImportApiError {
    /// <p>The request is not valid, for example, the input is incomplete or incorrect. See the accompanying error message for details.</p>
    BadRequest(String),
    /// <p>The requested operation would cause a conflict with the current state of a service resource associated with the request. Resolve the conflict before retrying this request. See the accompanying error message for details.</p>
    Conflict(String),
    /// <p>The resource specified in the request was not found. See the message field for more information.</p>
    NotFound(String),
    /// <p>A limit has been exceeded. See the accompanying error message for details.</p>
    TooManyRequests(String),
}

impl ImportApiError {
    pub fn from_response(res: BufferedHttpResponse) -> RusotoError<ImportApiError> {
        if let Some(err) = proto::json::Error::parse_rest(&res) {
            match err.typ.as_str() {
                "BadRequestException" => {
                    return RusotoError::Service(ImportApiError::BadRequest(err.msg))
                }
                "ConflictException" => {
                    return RusotoError::Service(ImportApiError::Conflict(err.msg))
                }
                "NotFoundException" => {
                    return RusotoError::Service(ImportApiError::NotFound(err.msg))
                }
                "TooManyRequestsException" => {
                    return RusotoError::Service(ImportApiError::TooManyRequests(err.msg))
                }
                "ValidationException" => return RusotoError::Validation(err.msg),
                _ => {}
            }
        }
        return RusotoError::Unknown(res);
    }
}
impl fmt::Display for ImportApiError {
    fn fmt(&self, f: &mut fmt::Formatter) -> fmt::Result {
        match *self {
            ImportApiError::BadRequest(ref cause) => write!(f, "{}", cause),
            ImportApiError::Conflict(ref cause) => write!(f, "{}", cause),
            ImportApiError::NotFound(ref cause) => write!(f, "{}", cause),
            ImportApiError::TooManyRequests(ref cause) => write!(f, "{}", cause),
        }
    }
}
impl Error for ImportApiError {}
/// Errors returned by ReimportApi
#[derive(Debug, PartialEq)]
pub enum ReimportApiError {
    /// <p>The request is not valid, for example, the input is incomplete or incorrect. See the accompanying error message for details.</p>
    BadRequest(String),
    /// <p>The requested operation would cause a conflict with the current state of a service resource associated with the request. Resolve the conflict before retrying this request. See the accompanying error message for details.</p>
    Conflict(String),
    /// <p>The resource specified in the request was not found. See the message field for more information.</p>
    NotFound(String),
    /// <p>A limit has been exceeded. See the accompanying error message for details.</p>
    TooManyRequests(String),
}

impl ReimportApiError {
    pub fn from_response(res: BufferedHttpResponse) -> RusotoError<ReimportApiError> {
        if let Some(err) = proto::json::Error::parse_rest(&res) {
            match err.typ.as_str() {
                "BadRequestException" => {
                    return RusotoError::Service(ReimportApiError::BadRequest(err.msg))
                }
                "ConflictException" => {
                    return RusotoError::Service(ReimportApiError::Conflict(err.msg))
                }
                "NotFoundException" => {
                    return RusotoError::Service(ReimportApiError::NotFound(err.msg))
                }
                "TooManyRequestsException" => {
                    return RusotoError::Service(ReimportApiError::TooManyRequests(err.msg))
                }
                "ValidationException" => return RusotoError::Validation(err.msg),
                _ => {}
            }
        }
        return RusotoError::Unknown(res);
    }
}
impl fmt::Display for ReimportApiError {
    fn fmt(&self, f: &mut fmt::Formatter) -> fmt::Result {
        match *self {
            ReimportApiError::BadRequest(ref cause) => write!(f, "{}", cause),
            ReimportApiError::Conflict(ref cause) => write!(f, "{}", cause),
            ReimportApiError::NotFound(ref cause) => write!(f, "{}", cause),
            ReimportApiError::TooManyRequests(ref cause) => write!(f, "{}", cause),
        }
    }
}
impl Error for ReimportApiError {}
/// Errors returned by TagResource
#[derive(Debug, PartialEq)]
pub enum TagResourceError {
    /// <p>The request is not valid, for example, the input is incomplete or incorrect. See the accompanying error message for details.</p>
    BadRequest(String),
    /// <p>The requested operation would cause a conflict with the current state of a service resource associated with the request. Resolve the conflict before retrying this request. See the accompanying error message for details.</p>
    Conflict(String),
    /// <p>The resource specified in the request was not found. See the message field for more information.</p>
    NotFound(String),
    /// <p>A limit has been exceeded. See the accompanying error message for details.</p>
    TooManyRequests(String),
}

impl TagResourceError {
    pub fn from_response(res: BufferedHttpResponse) -> RusotoError<TagResourceError> {
        if let Some(err) = proto::json::Error::parse_rest(&res) {
            match err.typ.as_str() {
                "BadRequestException" => {
                    return RusotoError::Service(TagResourceError::BadRequest(err.msg))
                }
                "ConflictException" => {
                    return RusotoError::Service(TagResourceError::Conflict(err.msg))
                }
                "NotFoundException" => {
                    return RusotoError::Service(TagResourceError::NotFound(err.msg))
                }
                "TooManyRequestsException" => {
                    return RusotoError::Service(TagResourceError::TooManyRequests(err.msg))
                }
                "ValidationException" => return RusotoError::Validation(err.msg),
                _ => {}
            }
        }
        return RusotoError::Unknown(res);
    }
}
impl fmt::Display for TagResourceError {
    fn fmt(&self, f: &mut fmt::Formatter) -> fmt::Result {
        match *self {
            TagResourceError::BadRequest(ref cause) => write!(f, "{}", cause),
            TagResourceError::Conflict(ref cause) => write!(f, "{}", cause),
            TagResourceError::NotFound(ref cause) => write!(f, "{}", cause),
            TagResourceError::TooManyRequests(ref cause) => write!(f, "{}", cause),
        }
    }
}
impl Error for TagResourceError {}
/// Errors returned by UntagResource
#[derive(Debug, PartialEq)]
pub enum UntagResourceError {
    /// <p>The request is not valid, for example, the input is incomplete or incorrect. See the accompanying error message for details.</p>
    BadRequest(String),
    /// <p>The requested operation would cause a conflict with the current state of a service resource associated with the request. Resolve the conflict before retrying this request. See the accompanying error message for details.</p>
    Conflict(String),
    /// <p>The resource specified in the request was not found. See the message field for more information.</p>
    NotFound(String),
    /// <p>A limit has been exceeded. See the accompanying error message for details.</p>
    TooManyRequests(String),
}

impl UntagResourceError {
    pub fn from_response(res: BufferedHttpResponse) -> RusotoError<UntagResourceError> {
        if let Some(err) = proto::json::Error::parse_rest(&res) {
            match err.typ.as_str() {
                "BadRequestException" => {
                    return RusotoError::Service(UntagResourceError::BadRequest(err.msg))
                }
                "ConflictException" => {
                    return RusotoError::Service(UntagResourceError::Conflict(err.msg))
                }
                "NotFoundException" => {
                    return RusotoError::Service(UntagResourceError::NotFound(err.msg))
                }
                "TooManyRequestsException" => {
                    return RusotoError::Service(UntagResourceError::TooManyRequests(err.msg))
                }
                "ValidationException" => return RusotoError::Validation(err.msg),
                _ => {}
            }
        }
        return RusotoError::Unknown(res);
    }
}
impl fmt::Display for UntagResourceError {
    fn fmt(&self, f: &mut fmt::Formatter) -> fmt::Result {
        match *self {
            UntagResourceError::BadRequest(ref cause) => write!(f, "{}", cause),
            UntagResourceError::Conflict(ref cause) => write!(f, "{}", cause),
            UntagResourceError::NotFound(ref cause) => write!(f, "{}", cause),
            UntagResourceError::TooManyRequests(ref cause) => write!(f, "{}", cause),
        }
    }
}
impl Error for UntagResourceError {}
/// Errors returned by UpdateApi
#[derive(Debug, PartialEq)]
pub enum UpdateApiError {
    /// <p>The request is not valid, for example, the input is incomplete or incorrect. See the accompanying error message for details.</p>
    BadRequest(String),
    /// <p>The requested operation would cause a conflict with the current state of a service resource associated with the request. Resolve the conflict before retrying this request. See the accompanying error message for details.</p>
    Conflict(String),
    /// <p>The resource specified in the request was not found. See the message field for more information.</p>
    NotFound(String),
    /// <p>A limit has been exceeded. See the accompanying error message for details.</p>
    TooManyRequests(String),
}

impl UpdateApiError {
    pub fn from_response(res: BufferedHttpResponse) -> RusotoError<UpdateApiError> {
        if let Some(err) = proto::json::Error::parse_rest(&res) {
            match err.typ.as_str() {
                "BadRequestException" => {
                    return RusotoError::Service(UpdateApiError::BadRequest(err.msg))
                }
                "ConflictException" => {
                    return RusotoError::Service(UpdateApiError::Conflict(err.msg))
                }
                "NotFoundException" => {
                    return RusotoError::Service(UpdateApiError::NotFound(err.msg))
                }
                "TooManyRequestsException" => {
                    return RusotoError::Service(UpdateApiError::TooManyRequests(err.msg))
                }
                "ValidationException" => return RusotoError::Validation(err.msg),
                _ => {}
            }
        }
        return RusotoError::Unknown(res);
    }
}
impl fmt::Display for UpdateApiError {
    fn fmt(&self, f: &mut fmt::Formatter) -> fmt::Result {
        match *self {
            UpdateApiError::BadRequest(ref cause) => write!(f, "{}", cause),
            UpdateApiError::Conflict(ref cause) => write!(f, "{}", cause),
            UpdateApiError::NotFound(ref cause) => write!(f, "{}", cause),
            UpdateApiError::TooManyRequests(ref cause) => write!(f, "{}", cause),
        }
    }
}
impl Error for UpdateApiError {}
/// Errors returned by UpdateApiMapping
#[derive(Debug, PartialEq)]
pub enum UpdateApiMappingError {
    /// <p>The request is not valid, for example, the input is incomplete or incorrect. See the accompanying error message for details.</p>
    BadRequest(String),
    /// <p>The requested operation would cause a conflict with the current state of a service resource associated with the request. Resolve the conflict before retrying this request. See the accompanying error message for details.</p>
    Conflict(String),
    /// <p>The resource specified in the request was not found. See the message field for more information.</p>
    NotFound(String),
    /// <p>A limit has been exceeded. See the accompanying error message for details.</p>
    TooManyRequests(String),
}

impl UpdateApiMappingError {
    pub fn from_response(res: BufferedHttpResponse) -> RusotoError<UpdateApiMappingError> {
        if let Some(err) = proto::json::Error::parse_rest(&res) {
            match err.typ.as_str() {
                "BadRequestException" => {
                    return RusotoError::Service(UpdateApiMappingError::BadRequest(err.msg))
                }
                "ConflictException" => {
                    return RusotoError::Service(UpdateApiMappingError::Conflict(err.msg))
                }
                "NotFoundException" => {
                    return RusotoError::Service(UpdateApiMappingError::NotFound(err.msg))
                }
                "TooManyRequestsException" => {
                    return RusotoError::Service(UpdateApiMappingError::TooManyRequests(err.msg))
                }
                "ValidationException" => return RusotoError::Validation(err.msg),
                _ => {}
            }
        }
        return RusotoError::Unknown(res);
    }
}
impl fmt::Display for UpdateApiMappingError {
    fn fmt(&self, f: &mut fmt::Formatter) -> fmt::Result {
        match *self {
            UpdateApiMappingError::BadRequest(ref cause) => write!(f, "{}", cause),
            UpdateApiMappingError::Conflict(ref cause) => write!(f, "{}", cause),
            UpdateApiMappingError::NotFound(ref cause) => write!(f, "{}", cause),
            UpdateApiMappingError::TooManyRequests(ref cause) => write!(f, "{}", cause),
        }
    }
}
impl Error for UpdateApiMappingError {}
/// Errors returned by UpdateAuthorizer
#[derive(Debug, PartialEq)]
pub enum UpdateAuthorizerError {
    /// <p>The request is not valid, for example, the input is incomplete or incorrect. See the accompanying error message for details.</p>
    BadRequest(String),
    /// <p>The requested operation would cause a conflict with the current state of a service resource associated with the request. Resolve the conflict before retrying this request. See the accompanying error message for details.</p>
    Conflict(String),
    /// <p>The resource specified in the request was not found. See the message field for more information.</p>
    NotFound(String),
    /// <p>A limit has been exceeded. See the accompanying error message for details.</p>
    TooManyRequests(String),
}

impl UpdateAuthorizerError {
    pub fn from_response(res: BufferedHttpResponse) -> RusotoError<UpdateAuthorizerError> {
        if let Some(err) = proto::json::Error::parse_rest(&res) {
            match err.typ.as_str() {
                "BadRequestException" => {
                    return RusotoError::Service(UpdateAuthorizerError::BadRequest(err.msg))
                }
                "ConflictException" => {
                    return RusotoError::Service(UpdateAuthorizerError::Conflict(err.msg))
                }
                "NotFoundException" => {
                    return RusotoError::Service(UpdateAuthorizerError::NotFound(err.msg))
                }
                "TooManyRequestsException" => {
                    return RusotoError::Service(UpdateAuthorizerError::TooManyRequests(err.msg))
                }
                "ValidationException" => return RusotoError::Validation(err.msg),
                _ => {}
            }
        }
        return RusotoError::Unknown(res);
    }
}
impl fmt::Display for UpdateAuthorizerError {
    fn fmt(&self, f: &mut fmt::Formatter) -> fmt::Result {
        match *self {
            UpdateAuthorizerError::BadRequest(ref cause) => write!(f, "{}", cause),
            UpdateAuthorizerError::Conflict(ref cause) => write!(f, "{}", cause),
            UpdateAuthorizerError::NotFound(ref cause) => write!(f, "{}", cause),
            UpdateAuthorizerError::TooManyRequests(ref cause) => write!(f, "{}", cause),
        }
    }
}
impl Error for UpdateAuthorizerError {}
/// Errors returned by UpdateDeployment
#[derive(Debug, PartialEq)]
pub enum UpdateDeploymentError {
    /// <p>The request is not valid, for example, the input is incomplete or incorrect. See the accompanying error message for details.</p>
    BadRequest(String),
    /// <p>The requested operation would cause a conflict with the current state of a service resource associated with the request. Resolve the conflict before retrying this request. See the accompanying error message for details.</p>
    Conflict(String),
    /// <p>The resource specified in the request was not found. See the message field for more information.</p>
    NotFound(String),
    /// <p>A limit has been exceeded. See the accompanying error message for details.</p>
    TooManyRequests(String),
}

impl UpdateDeploymentError {
    pub fn from_response(res: BufferedHttpResponse) -> RusotoError<UpdateDeploymentError> {
        if let Some(err) = proto::json::Error::parse_rest(&res) {
            match err.typ.as_str() {
                "BadRequestException" => {
                    return RusotoError::Service(UpdateDeploymentError::BadRequest(err.msg))
                }
                "ConflictException" => {
                    return RusotoError::Service(UpdateDeploymentError::Conflict(err.msg))
                }
                "NotFoundException" => {
                    return RusotoError::Service(UpdateDeploymentError::NotFound(err.msg))
                }
                "TooManyRequestsException" => {
                    return RusotoError::Service(UpdateDeploymentError::TooManyRequests(err.msg))
                }
                "ValidationException" => return RusotoError::Validation(err.msg),
                _ => {}
            }
        }
        return RusotoError::Unknown(res);
    }
}
impl fmt::Display for UpdateDeploymentError {
    fn fmt(&self, f: &mut fmt::Formatter) -> fmt::Result {
        match *self {
            UpdateDeploymentError::BadRequest(ref cause) => write!(f, "{}", cause),
            UpdateDeploymentError::Conflict(ref cause) => write!(f, "{}", cause),
            UpdateDeploymentError::NotFound(ref cause) => write!(f, "{}", cause),
            UpdateDeploymentError::TooManyRequests(ref cause) => write!(f, "{}", cause),
        }
    }
}
impl Error for UpdateDeploymentError {}
/// Errors returned by UpdateDomainName
#[derive(Debug, PartialEq)]
pub enum UpdateDomainNameError {
    /// <p>The request is not valid, for example, the input is incomplete or incorrect. See the accompanying error message for details.</p>
    BadRequest(String),
    /// <p>The requested operation would cause a conflict with the current state of a service resource associated with the request. Resolve the conflict before retrying this request. See the accompanying error message for details.</p>
    Conflict(String),
    /// <p>The resource specified in the request was not found. See the message field for more information.</p>
    NotFound(String),
    /// <p>A limit has been exceeded. See the accompanying error message for details.</p>
    TooManyRequests(String),
}

impl UpdateDomainNameError {
    pub fn from_response(res: BufferedHttpResponse) -> RusotoError<UpdateDomainNameError> {
        if let Some(err) = proto::json::Error::parse_rest(&res) {
            match err.typ.as_str() {
                "BadRequestException" => {
                    return RusotoError::Service(UpdateDomainNameError::BadRequest(err.msg))
                }
                "ConflictException" => {
                    return RusotoError::Service(UpdateDomainNameError::Conflict(err.msg))
                }
                "NotFoundException" => {
                    return RusotoError::Service(UpdateDomainNameError::NotFound(err.msg))
                }
                "TooManyRequestsException" => {
                    return RusotoError::Service(UpdateDomainNameError::TooManyRequests(err.msg))
                }
                "ValidationException" => return RusotoError::Validation(err.msg),
                _ => {}
            }
        }
        return RusotoError::Unknown(res);
    }
}
impl fmt::Display for UpdateDomainNameError {
    fn fmt(&self, f: &mut fmt::Formatter) -> fmt::Result {
        match *self {
            UpdateDomainNameError::BadRequest(ref cause) => write!(f, "{}", cause),
            UpdateDomainNameError::Conflict(ref cause) => write!(f, "{}", cause),
            UpdateDomainNameError::NotFound(ref cause) => write!(f, "{}", cause),
            UpdateDomainNameError::TooManyRequests(ref cause) => write!(f, "{}", cause),
        }
    }
}
impl Error for UpdateDomainNameError {}
/// Errors returned by UpdateIntegration
#[derive(Debug, PartialEq)]
pub enum UpdateIntegrationError {
    /// <p>The request is not valid, for example, the input is incomplete or incorrect. See the accompanying error message for details.</p>
    BadRequest(String),
    /// <p>The requested operation would cause a conflict with the current state of a service resource associated with the request. Resolve the conflict before retrying this request. See the accompanying error message for details.</p>
    Conflict(String),
    /// <p>The resource specified in the request was not found. See the message field for more information.</p>
    NotFound(String),
    /// <p>A limit has been exceeded. See the accompanying error message for details.</p>
    TooManyRequests(String),
}

impl UpdateIntegrationError {
    pub fn from_response(res: BufferedHttpResponse) -> RusotoError<UpdateIntegrationError> {
        if let Some(err) = proto::json::Error::parse_rest(&res) {
            match err.typ.as_str() {
                "BadRequestException" => {
                    return RusotoError::Service(UpdateIntegrationError::BadRequest(err.msg))
                }
                "ConflictException" => {
                    return RusotoError::Service(UpdateIntegrationError::Conflict(err.msg))
                }
                "NotFoundException" => {
                    return RusotoError::Service(UpdateIntegrationError::NotFound(err.msg))
                }
                "TooManyRequestsException" => {
                    return RusotoError::Service(UpdateIntegrationError::TooManyRequests(err.msg))
                }
                "ValidationException" => return RusotoError::Validation(err.msg),
                _ => {}
            }
        }
        return RusotoError::Unknown(res);
    }
}
impl fmt::Display for UpdateIntegrationError {
    fn fmt(&self, f: &mut fmt::Formatter) -> fmt::Result {
        match *self {
            UpdateIntegrationError::BadRequest(ref cause) => write!(f, "{}", cause),
            UpdateIntegrationError::Conflict(ref cause) => write!(f, "{}", cause),
            UpdateIntegrationError::NotFound(ref cause) => write!(f, "{}", cause),
            UpdateIntegrationError::TooManyRequests(ref cause) => write!(f, "{}", cause),
        }
    }
}
impl Error for UpdateIntegrationError {}
/// Errors returned by UpdateIntegrationResponse
#[derive(Debug, PartialEq)]
pub enum UpdateIntegrationResponseError {
    /// <p>The request is not valid, for example, the input is incomplete or incorrect. See the accompanying error message for details.</p>
    BadRequest(String),
    /// <p>The requested operation would cause a conflict with the current state of a service resource associated with the request. Resolve the conflict before retrying this request. See the accompanying error message for details.</p>
    Conflict(String),
    /// <p>The resource specified in the request was not found. See the message field for more information.</p>
    NotFound(String),
    /// <p>A limit has been exceeded. See the accompanying error message for details.</p>
    TooManyRequests(String),
}

impl UpdateIntegrationResponseError {
    pub fn from_response(res: BufferedHttpResponse) -> RusotoError<UpdateIntegrationResponseError> {
        if let Some(err) = proto::json::Error::parse_rest(&res) {
            match err.typ.as_str() {
                "BadRequestException" => {
                    return RusotoError::Service(UpdateIntegrationResponseError::BadRequest(
                        err.msg,
                    ))
                }
                "ConflictException" => {
                    return RusotoError::Service(UpdateIntegrationResponseError::Conflict(err.msg))
                }
                "NotFoundException" => {
                    return RusotoError::Service(UpdateIntegrationResponseError::NotFound(err.msg))
                }
                "TooManyRequestsException" => {
                    return RusotoError::Service(UpdateIntegrationResponseError::TooManyRequests(
                        err.msg,
                    ))
                }
                "ValidationException" => return RusotoError::Validation(err.msg),
                _ => {}
            }
        }
        return RusotoError::Unknown(res);
    }
}
impl fmt::Display for UpdateIntegrationResponseError {
    fn fmt(&self, f: &mut fmt::Formatter) -> fmt::Result {
        match *self {
            UpdateIntegrationResponseError::BadRequest(ref cause) => write!(f, "{}", cause),
            UpdateIntegrationResponseError::Conflict(ref cause) => write!(f, "{}", cause),
            UpdateIntegrationResponseError::NotFound(ref cause) => write!(f, "{}", cause),
            UpdateIntegrationResponseError::TooManyRequests(ref cause) => write!(f, "{}", cause),
        }
    }
}
impl Error for UpdateIntegrationResponseError {}
/// Errors returned by UpdateModel
#[derive(Debug, PartialEq)]
pub enum UpdateModelError {
    /// <p>The request is not valid, for example, the input is incomplete or incorrect. See the accompanying error message for details.</p>
    BadRequest(String),
    /// <p>The requested operation would cause a conflict with the current state of a service resource associated with the request. Resolve the conflict before retrying this request. See the accompanying error message for details.</p>
    Conflict(String),
    /// <p>The resource specified in the request was not found. See the message field for more information.</p>
    NotFound(String),
    /// <p>A limit has been exceeded. See the accompanying error message for details.</p>
    TooManyRequests(String),
}

impl UpdateModelError {
    pub fn from_response(res: BufferedHttpResponse) -> RusotoError<UpdateModelError> {
        if let Some(err) = proto::json::Error::parse_rest(&res) {
            match err.typ.as_str() {
                "BadRequestException" => {
                    return RusotoError::Service(UpdateModelError::BadRequest(err.msg))
                }
                "ConflictException" => {
                    return RusotoError::Service(UpdateModelError::Conflict(err.msg))
                }
                "NotFoundException" => {
                    return RusotoError::Service(UpdateModelError::NotFound(err.msg))
                }
                "TooManyRequestsException" => {
                    return RusotoError::Service(UpdateModelError::TooManyRequests(err.msg))
                }
                "ValidationException" => return RusotoError::Validation(err.msg),
                _ => {}
            }
        }
        return RusotoError::Unknown(res);
    }
}
impl fmt::Display for UpdateModelError {
    fn fmt(&self, f: &mut fmt::Formatter) -> fmt::Result {
        match *self {
            UpdateModelError::BadRequest(ref cause) => write!(f, "{}", cause),
            UpdateModelError::Conflict(ref cause) => write!(f, "{}", cause),
            UpdateModelError::NotFound(ref cause) => write!(f, "{}", cause),
            UpdateModelError::TooManyRequests(ref cause) => write!(f, "{}", cause),
        }
    }
}
impl Error for UpdateModelError {}
/// Errors returned by UpdateRoute
#[derive(Debug, PartialEq)]
pub enum UpdateRouteError {
    /// <p>The request is not valid, for example, the input is incomplete or incorrect. See the accompanying error message for details.</p>
    BadRequest(String),
    /// <p>The requested operation would cause a conflict with the current state of a service resource associated with the request. Resolve the conflict before retrying this request. See the accompanying error message for details.</p>
    Conflict(String),
    /// <p>The resource specified in the request was not found. See the message field for more information.</p>
    NotFound(String),
    /// <p>A limit has been exceeded. See the accompanying error message for details.</p>
    TooManyRequests(String),
}

impl UpdateRouteError {
    pub fn from_response(res: BufferedHttpResponse) -> RusotoError<UpdateRouteError> {
        if let Some(err) = proto::json::Error::parse_rest(&res) {
            match err.typ.as_str() {
                "BadRequestException" => {
                    return RusotoError::Service(UpdateRouteError::BadRequest(err.msg))
                }
                "ConflictException" => {
                    return RusotoError::Service(UpdateRouteError::Conflict(err.msg))
                }
                "NotFoundException" => {
                    return RusotoError::Service(UpdateRouteError::NotFound(err.msg))
                }
                "TooManyRequestsException" => {
                    return RusotoError::Service(UpdateRouteError::TooManyRequests(err.msg))
                }
                "ValidationException" => return RusotoError::Validation(err.msg),
                _ => {}
            }
        }
        return RusotoError::Unknown(res);
    }
}
impl fmt::Display for UpdateRouteError {
    fn fmt(&self, f: &mut fmt::Formatter) -> fmt::Result {
        match *self {
            UpdateRouteError::BadRequest(ref cause) => write!(f, "{}", cause),
            UpdateRouteError::Conflict(ref cause) => write!(f, "{}", cause),
            UpdateRouteError::NotFound(ref cause) => write!(f, "{}", cause),
            UpdateRouteError::TooManyRequests(ref cause) => write!(f, "{}", cause),
        }
    }
}
impl Error for UpdateRouteError {}
/// Errors returned by UpdateRouteResponse
#[derive(Debug, PartialEq)]
pub enum UpdateRouteResponseError {
    /// <p>The request is not valid, for example, the input is incomplete or incorrect. See the accompanying error message for details.</p>
    BadRequest(String),
    /// <p>The requested operation would cause a conflict with the current state of a service resource associated with the request. Resolve the conflict before retrying this request. See the accompanying error message for details.</p>
    Conflict(String),
    /// <p>The resource specified in the request was not found. See the message field for more information.</p>
    NotFound(String),
    /// <p>A limit has been exceeded. See the accompanying error message for details.</p>
    TooManyRequests(String),
}

impl UpdateRouteResponseError {
    pub fn from_response(res: BufferedHttpResponse) -> RusotoError<UpdateRouteResponseError> {
        if let Some(err) = proto::json::Error::parse_rest(&res) {
            match err.typ.as_str() {
                "BadRequestException" => {
                    return RusotoError::Service(UpdateRouteResponseError::BadRequest(err.msg))
                }
                "ConflictException" => {
                    return RusotoError::Service(UpdateRouteResponseError::Conflict(err.msg))
                }
                "NotFoundException" => {
                    return RusotoError::Service(UpdateRouteResponseError::NotFound(err.msg))
                }
                "TooManyRequestsException" => {
                    return RusotoError::Service(UpdateRouteResponseError::TooManyRequests(err.msg))
                }
                "ValidationException" => return RusotoError::Validation(err.msg),
                _ => {}
            }
        }
        return RusotoError::Unknown(res);
    }
}
impl fmt::Display for UpdateRouteResponseError {
    fn fmt(&self, f: &mut fmt::Formatter) -> fmt::Result {
        match *self {
            UpdateRouteResponseError::BadRequest(ref cause) => write!(f, "{}", cause),
            UpdateRouteResponseError::Conflict(ref cause) => write!(f, "{}", cause),
            UpdateRouteResponseError::NotFound(ref cause) => write!(f, "{}", cause),
            UpdateRouteResponseError::TooManyRequests(ref cause) => write!(f, "{}", cause),
        }
    }
}
impl Error for UpdateRouteResponseError {}
/// Errors returned by UpdateStage
#[derive(Debug, PartialEq)]
pub enum UpdateStageError {
    /// <p>The request is not valid, for example, the input is incomplete or incorrect. See the accompanying error message for details.</p>
    BadRequest(String),
    /// <p>The requested operation would cause a conflict with the current state of a service resource associated with the request. Resolve the conflict before retrying this request. See the accompanying error message for details.</p>
    Conflict(String),
    /// <p>The resource specified in the request was not found. See the message field for more information.</p>
    NotFound(String),
    /// <p>A limit has been exceeded. See the accompanying error message for details.</p>
    TooManyRequests(String),
}

impl UpdateStageError {
    pub fn from_response(res: BufferedHttpResponse) -> RusotoError<UpdateStageError> {
        if let Some(err) = proto::json::Error::parse_rest(&res) {
            match err.typ.as_str() {
                "BadRequestException" => {
                    return RusotoError::Service(UpdateStageError::BadRequest(err.msg))
                }
                "ConflictException" => {
                    return RusotoError::Service(UpdateStageError::Conflict(err.msg))
                }
                "NotFoundException" => {
                    return RusotoError::Service(UpdateStageError::NotFound(err.msg))
                }
                "TooManyRequestsException" => {
                    return RusotoError::Service(UpdateStageError::TooManyRequests(err.msg))
                }
                "ValidationException" => return RusotoError::Validation(err.msg),
                _ => {}
            }
        }
        return RusotoError::Unknown(res);
    }
}
impl fmt::Display for UpdateStageError {
    fn fmt(&self, f: &mut fmt::Formatter) -> fmt::Result {
        match *self {
            UpdateStageError::BadRequest(ref cause) => write!(f, "{}", cause),
            UpdateStageError::Conflict(ref cause) => write!(f, "{}", cause),
            UpdateStageError::NotFound(ref cause) => write!(f, "{}", cause),
            UpdateStageError::TooManyRequests(ref cause) => write!(f, "{}", cause),
        }
    }
}
impl Error for UpdateStageError {}
/// Trait representing the capabilities of the AmazonApiGatewayV2 API. AmazonApiGatewayV2 clients implement this trait.
pub trait ApiGatewayV2 {
    /// <p>Creates an Api resource.</p>
    fn create_api(
        &self,
        input: CreateApiRequest,
    ) -> RusotoFuture<CreateApiResponse, CreateApiError>;

    /// <p>Creates an API mapping.</p>
    fn create_api_mapping(
        &self,
        input: CreateApiMappingRequest,
    ) -> RusotoFuture<CreateApiMappingResponse, CreateApiMappingError>;

    /// <p>Creates an Authorizer for an API.</p>
    fn create_authorizer(
        &self,
        input: CreateAuthorizerRequest,
    ) -> RusotoFuture<CreateAuthorizerResponse, CreateAuthorizerError>;

    /// <p>Creates a Deployment for an API.</p>
    fn create_deployment(
        &self,
        input: CreateDeploymentRequest,
    ) -> RusotoFuture<CreateDeploymentResponse, CreateDeploymentError>;

    /// <p>Creates a domain name.</p>
    fn create_domain_name(
        &self,
        input: CreateDomainNameRequest,
    ) -> RusotoFuture<CreateDomainNameResponse, CreateDomainNameError>;

    /// <p>Creates an Integration.</p>
    fn create_integration(
        &self,
        input: CreateIntegrationRequest,
    ) -> RusotoFuture<CreateIntegrationResult, CreateIntegrationError>;

    /// <p>Creates an IntegrationResponses.</p>
    fn create_integration_response(
        &self,
        input: CreateIntegrationResponseRequest,
    ) -> RusotoFuture<CreateIntegrationResponseResponse, CreateIntegrationResponseError>;

    /// <p>Creates a Model for an API.</p>
    fn create_model(
        &self,
        input: CreateModelRequest,
    ) -> RusotoFuture<CreateModelResponse, CreateModelError>;

    /// <p>Creates a Route for an API.</p>
    fn create_route(
        &self,
        input: CreateRouteRequest,
    ) -> RusotoFuture<CreateRouteResult, CreateRouteError>;

    /// <p>Creates a RouteResponse for a Route.</p>
    fn create_route_response(
        &self,
        input: CreateRouteResponseRequest,
    ) -> RusotoFuture<CreateRouteResponseResponse, CreateRouteResponseError>;

    /// <p>Creates a Stage for an API.</p>
    fn create_stage(
        &self,
        input: CreateStageRequest,
    ) -> RusotoFuture<CreateStageResponse, CreateStageError>;

    /// <p>Deletes an Api resource.</p>
    fn delete_api(&self, input: DeleteApiRequest) -> RusotoFuture<(), DeleteApiError>;

    /// <p>Deletes an API mapping.</p>
    fn delete_api_mapping(
        &self,
        input: DeleteApiMappingRequest,
    ) -> RusotoFuture<(), DeleteApiMappingError>;

    /// <p>Deletes an Authorizer.</p>
    fn delete_authorizer(
        &self,
        input: DeleteAuthorizerRequest,
    ) -> RusotoFuture<(), DeleteAuthorizerError>;

    /// <p>Deletes a CORS configuration.</p>
    fn delete_cors_configuration(
        &self,
        input: DeleteCorsConfigurationRequest,
    ) -> RusotoFuture<(), DeleteCorsConfigurationError>;

    /// <p>Deletes a Deployment.</p>
    fn delete_deployment(
        &self,
        input: DeleteDeploymentRequest,
    ) -> RusotoFuture<(), DeleteDeploymentError>;

    /// <p>Deletes a domain name.</p>
    fn delete_domain_name(
        &self,
        input: DeleteDomainNameRequest,
    ) -> RusotoFuture<(), DeleteDomainNameError>;

    /// <p>Deletes an Integration.</p>
    fn delete_integration(
        &self,
        input: DeleteIntegrationRequest,
    ) -> RusotoFuture<(), DeleteIntegrationError>;

    /// <p>Deletes an IntegrationResponses.</p>
    fn delete_integration_response(
        &self,
        input: DeleteIntegrationResponseRequest,
    ) -> RusotoFuture<(), DeleteIntegrationResponseError>;

    /// <p>Deletes a Model.</p>
    fn delete_model(&self, input: DeleteModelRequest) -> RusotoFuture<(), DeleteModelError>;

    /// <p>Deletes a Route.</p>
    fn delete_route(&self, input: DeleteRouteRequest) -> RusotoFuture<(), DeleteRouteError>;

    /// <p>Deletes a RouteResponse.</p>
    fn delete_route_response(
        &self,
        input: DeleteRouteResponseRequest,
    ) -> RusotoFuture<(), DeleteRouteResponseError>;

    /// <p>Deletes the RouteSettings for a stage.</p>
    fn delete_route_settings(
        &self,
        input: DeleteRouteSettingsRequest,
    ) -> RusotoFuture<(), DeleteRouteSettingsError>;

    /// <p>Deletes a Stage.</p>
    fn delete_stage(&self, input: DeleteStageRequest) -> RusotoFuture<(), DeleteStageError>;

    /// <p>Gets an Api resource.</p>
    fn get_api(&self, input: GetApiRequest) -> RusotoFuture<GetApiResponse, GetApiError>;

    /// <p>Gets an API mapping.</p>
    fn get_api_mapping(
        &self,
        input: GetApiMappingRequest,
    ) -> RusotoFuture<GetApiMappingResponse, GetApiMappingError>;

    /// <p>Gets API mappings.</p>
    fn get_api_mappings(
        &self,
        input: GetApiMappingsRequest,
    ) -> RusotoFuture<GetApiMappingsResponse, GetApiMappingsError>;

    /// <p>Gets a collection of Api resources.</p>
    fn get_apis(&self, input: GetApisRequest) -> RusotoFuture<GetApisResponse, GetApisError>;

    /// <p>Gets an Authorizer.</p>
    fn get_authorizer(
        &self,
        input: GetAuthorizerRequest,
    ) -> RusotoFuture<GetAuthorizerResponse, GetAuthorizerError>;

    /// <p>Gets the Authorizers for an API.</p>
    fn get_authorizers(
        &self,
        input: GetAuthorizersRequest,
    ) -> RusotoFuture<GetAuthorizersResponse, GetAuthorizersError>;

    /// <p>Gets a Deployment.</p>
    fn get_deployment(
        &self,
        input: GetDeploymentRequest,
    ) -> RusotoFuture<GetDeploymentResponse, GetDeploymentError>;

    /// <p>Gets the Deployments for an API.</p>
    fn get_deployments(
        &self,
        input: GetDeploymentsRequest,
    ) -> RusotoFuture<GetDeploymentsResponse, GetDeploymentsError>;

    /// <p>Gets a domain name.</p>
    fn get_domain_name(
        &self,
        input: GetDomainNameRequest,
    ) -> RusotoFuture<GetDomainNameResponse, GetDomainNameError>;

    /// <p>Gets the domain names for an AWS account.</p>
    fn get_domain_names(
        &self,
        input: GetDomainNamesRequest,
    ) -> RusotoFuture<GetDomainNamesResponse, GetDomainNamesError>;

    /// <p>Gets an Integration.</p>
    fn get_integration(
        &self,
        input: GetIntegrationRequest,
    ) -> RusotoFuture<GetIntegrationResult, GetIntegrationError>;

    /// <p>Gets an IntegrationResponses.</p>
    fn get_integration_response(
        &self,
        input: GetIntegrationResponseRequest,
    ) -> RusotoFuture<GetIntegrationResponseResponse, GetIntegrationResponseError>;

    /// <p>Gets the IntegrationResponses for an Integration.</p>
    fn get_integration_responses(
        &self,
        input: GetIntegrationResponsesRequest,
    ) -> RusotoFuture<GetIntegrationResponsesResponse, GetIntegrationResponsesError>;

    /// <p>Gets the Integrations for an API.</p>
    fn get_integrations(
        &self,
        input: GetIntegrationsRequest,
    ) -> RusotoFuture<GetIntegrationsResponse, GetIntegrationsError>;

    /// <p>Gets a Model.</p>
    fn get_model(&self, input: GetModelRequest) -> RusotoFuture<GetModelResponse, GetModelError>;

    /// <p>Gets a model template.</p>
    fn get_model_template(
        &self,
        input: GetModelTemplateRequest,
    ) -> RusotoFuture<GetModelTemplateResponse, GetModelTemplateError>;

    /// <p>Gets the Models for an API.</p>
    fn get_models(
        &self,
        input: GetModelsRequest,
    ) -> RusotoFuture<GetModelsResponse, GetModelsError>;

    /// <p>Gets a Route.</p>
    fn get_route(&self, input: GetRouteRequest) -> RusotoFuture<GetRouteResult, GetRouteError>;

    /// <p>Gets a RouteResponse.</p>
    fn get_route_response(
        &self,
        input: GetRouteResponseRequest,
    ) -> RusotoFuture<GetRouteResponseResponse, GetRouteResponseError>;

    /// <p>Gets the RouteResponses for a Route.</p>
    fn get_route_responses(
        &self,
        input: GetRouteResponsesRequest,
    ) -> RusotoFuture<GetRouteResponsesResponse, GetRouteResponsesError>;

    /// <p>Gets the Routes for an API.</p>
    fn get_routes(
        &self,
        input: GetRoutesRequest,
    ) -> RusotoFuture<GetRoutesResponse, GetRoutesError>;

    /// <p>Gets a Stage.</p>
    fn get_stage(&self, input: GetStageRequest) -> RusotoFuture<GetStageResponse, GetStageError>;

    /// <p>Gets the Stages for an API.</p>
    fn get_stages(
        &self,
        input: GetStagesRequest,
    ) -> RusotoFuture<GetStagesResponse, GetStagesError>;

    /// <p>Gets a collection of Tag resources.</p>
    fn get_tags(&self, input: GetTagsRequest) -> RusotoFuture<GetTagsResponse, GetTagsError>;

    /// <p>Imports an API.</p>
    fn import_api(
        &self,
        input: ImportApiRequest,
    ) -> RusotoFuture<ImportApiResponse, ImportApiError>;

    /// <p>Puts an Api resource.</p>
    fn reimport_api(
        &self,
        input: ReimportApiRequest,
    ) -> RusotoFuture<ReimportApiResponse, ReimportApiError>;

    /// <p>Creates a new Tag resource to represent a tag.</p>
    fn tag_resource(
        &self,
        input: TagResourceRequest,
    ) -> RusotoFuture<TagResourceResponse, TagResourceError>;

    /// <p>Deletes a Tag.</p>
    fn untag_resource(&self, input: UntagResourceRequest) -> RusotoFuture<(), UntagResourceError>;

    /// <p>Updates an Api resource.</p>
    fn update_api(
        &self,
        input: UpdateApiRequest,
    ) -> RusotoFuture<UpdateApiResponse, UpdateApiError>;

    /// <p>The API mapping.</p>
    fn update_api_mapping(
        &self,
        input: UpdateApiMappingRequest,
    ) -> RusotoFuture<UpdateApiMappingResponse, UpdateApiMappingError>;

    /// <p>Updates an Authorizer.</p>
    fn update_authorizer(
        &self,
        input: UpdateAuthorizerRequest,
    ) -> RusotoFuture<UpdateAuthorizerResponse, UpdateAuthorizerError>;

    /// <p>Updates a Deployment.</p>
    fn update_deployment(
        &self,
        input: UpdateDeploymentRequest,
    ) -> RusotoFuture<UpdateDeploymentResponse, UpdateDeploymentError>;

    /// <p>Updates a domain name.</p>
    fn update_domain_name(
        &self,
        input: UpdateDomainNameRequest,
    ) -> RusotoFuture<UpdateDomainNameResponse, UpdateDomainNameError>;

    /// <p>Updates an Integration.</p>
    fn update_integration(
        &self,
        input: UpdateIntegrationRequest,
    ) -> RusotoFuture<UpdateIntegrationResult, UpdateIntegrationError>;

    /// <p>Updates an IntegrationResponses.</p>
    fn update_integration_response(
        &self,
        input: UpdateIntegrationResponseRequest,
    ) -> RusotoFuture<UpdateIntegrationResponseResponse, UpdateIntegrationResponseError>;

    /// <p>Updates a Model.</p>
    fn update_model(
        &self,
        input: UpdateModelRequest,
    ) -> RusotoFuture<UpdateModelResponse, UpdateModelError>;

    /// <p>Updates a Route.</p>
    fn update_route(
        &self,
        input: UpdateRouteRequest,
    ) -> RusotoFuture<UpdateRouteResult, UpdateRouteError>;

    /// <p>Updates a RouteResponse.</p>
    fn update_route_response(
        &self,
        input: UpdateRouteResponseRequest,
    ) -> RusotoFuture<UpdateRouteResponseResponse, UpdateRouteResponseError>;

    /// <p>Updates a Stage.</p>
    fn update_stage(
        &self,
        input: UpdateStageRequest,
    ) -> RusotoFuture<UpdateStageResponse, UpdateStageError>;
}
/// A client for the AmazonApiGatewayV2 API.
#[derive(Clone)]
pub struct ApiGatewayV2Client {
    client: Client,
    region: region::Region,
}

impl ApiGatewayV2Client {
    /// Creates a client backed by the default tokio event loop.
    ///
    /// The client will use the default credentials provider and tls client.
    pub fn new(region: region::Region) -> ApiGatewayV2Client {
        Self::new_with_client(Client::shared(), region)
    }

    pub fn new_with<P, D>(
        request_dispatcher: D,
        credentials_provider: P,
        region: region::Region,
    ) -> ApiGatewayV2Client
    where
        P: ProvideAwsCredentials + Send + Sync + 'static,
        P::Future: Send,
        D: DispatchSignedRequest + Send + Sync + 'static,
        D::Future: Send,
    {
        Self::new_with_client(
            Client::new_with(credentials_provider, request_dispatcher),
            region,
        )
    }

    pub fn new_with_client(client: Client, region: region::Region) -> ApiGatewayV2Client {
        ApiGatewayV2Client { client, region }
    }
}

impl fmt::Debug for ApiGatewayV2Client {
    fn fmt(&self, f: &mut fmt::Formatter<'_>) -> fmt::Result {
        f.debug_struct("ApiGatewayV2Client")
            .field("region", &self.region)
            .finish()
    }
}

impl ApiGatewayV2 for ApiGatewayV2Client {
    /// <p>Creates an Api resource.</p>
    fn create_api(
        &self,
        input: CreateApiRequest,
    ) -> RusotoFuture<CreateApiResponse, CreateApiError> {
        let request_uri = "/v2/apis";

        let mut request = SignedRequest::new("POST", "apigateway", &self.region, &request_uri);
        request.set_content_type("application/x-amz-json-1.1".to_owned());

        let encoded = Some(serde_json::to_vec(&input).unwrap());
        request.set_payload(encoded);

        self.client.sign_and_dispatch(request, |response| {
            if response.status.as_u16() == 201 {
                Box::new(response.buffer().from_err().and_then(|response| {
                    let result = proto::json::ResponsePayload::new(&response)
                        .deserialize::<CreateApiResponse, _>()?;

                    Ok(result)
                }))
            } else {
                Box::new(
                    response
                        .buffer()
                        .from_err()
                        .and_then(|response| Err(CreateApiError::from_response(response))),
                )
            }
        })
    }

    /// <p>Creates an API mapping.</p>
    fn create_api_mapping(
        &self,
        input: CreateApiMappingRequest,
    ) -> RusotoFuture<CreateApiMappingResponse, CreateApiMappingError> {
        let request_uri = format!(
            "/v2/domainnames/{domain_name}/apimappings",
            domain_name = input.domain_name
        );

        let mut request = SignedRequest::new("POST", "apigateway", &self.region, &request_uri);
        request.set_content_type("application/x-amz-json-1.1".to_owned());

        let encoded = Some(serde_json::to_vec(&input).unwrap());
        request.set_payload(encoded);

        self.client.sign_and_dispatch(request, |response| {
            if response.status.as_u16() == 201 {
                Box::new(response.buffer().from_err().and_then(|response| {
                    let result = proto::json::ResponsePayload::new(&response)
                        .deserialize::<CreateApiMappingResponse, _>()?;

                    Ok(result)
                }))
            } else {
                Box::new(
                    response
                        .buffer()
                        .from_err()
                        .and_then(|response| Err(CreateApiMappingError::from_response(response))),
                )
            }
        })
    }

    /// <p>Creates an Authorizer for an API.</p>
    fn create_authorizer(
        &self,
        input: CreateAuthorizerRequest,
    ) -> RusotoFuture<CreateAuthorizerResponse, CreateAuthorizerError> {
        let request_uri = format!("/v2/apis/{api_id}/authorizers", api_id = input.api_id);

        let mut request = SignedRequest::new("POST", "apigateway", &self.region, &request_uri);
        request.set_content_type("application/x-amz-json-1.1".to_owned());

        let encoded = Some(serde_json::to_vec(&input).unwrap());
        request.set_payload(encoded);

        self.client.sign_and_dispatch(request, |response| {
            if response.status.as_u16() == 201 {
                Box::new(response.buffer().from_err().and_then(|response| {
                    let result = proto::json::ResponsePayload::new(&response)
                        .deserialize::<CreateAuthorizerResponse, _>()?;

                    Ok(result)
                }))
            } else {
                Box::new(
                    response
                        .buffer()
                        .from_err()
                        .and_then(|response| Err(CreateAuthorizerError::from_response(response))),
                )
            }
        })
    }

    /// <p>Creates a Deployment for an API.</p>
    fn create_deployment(
        &self,
        input: CreateDeploymentRequest,
    ) -> RusotoFuture<CreateDeploymentResponse, CreateDeploymentError> {
        let request_uri = format!("/v2/apis/{api_id}/deployments", api_id = input.api_id);

        let mut request = SignedRequest::new("POST", "apigateway", &self.region, &request_uri);
        request.set_content_type("application/x-amz-json-1.1".to_owned());

        let encoded = Some(serde_json::to_vec(&input).unwrap());
        request.set_payload(encoded);

        self.client.sign_and_dispatch(request, |response| {
            if response.status.as_u16() == 201 {
                Box::new(response.buffer().from_err().and_then(|response| {
                    let result = proto::json::ResponsePayload::new(&response)
                        .deserialize::<CreateDeploymentResponse, _>()?;

                    Ok(result)
                }))
            } else {
                Box::new(
                    response
                        .buffer()
                        .from_err()
                        .and_then(|response| Err(CreateDeploymentError::from_response(response))),
                )
            }
        })
    }

    /// <p>Creates a domain name.</p>
    fn create_domain_name(
        &self,
        input: CreateDomainNameRequest,
    ) -> RusotoFuture<CreateDomainNameResponse, CreateDomainNameError> {
        let request_uri = "/v2/domainnames";

        let mut request = SignedRequest::new("POST", "apigateway", &self.region, &request_uri);
        request.set_content_type("application/x-amz-json-1.1".to_owned());

        let encoded = Some(serde_json::to_vec(&input).unwrap());
        request.set_payload(encoded);

        self.client.sign_and_dispatch(request, |response| {
            if response.status.as_u16() == 201 {
                Box::new(response.buffer().from_err().and_then(|response| {
                    let result = proto::json::ResponsePayload::new(&response)
                        .deserialize::<CreateDomainNameResponse, _>()?;

                    Ok(result)
                }))
            } else {
                Box::new(
                    response
                        .buffer()
                        .from_err()
                        .and_then(|response| Err(CreateDomainNameError::from_response(response))),
                )
            }
        })
    }

    /// <p>Creates an Integration.</p>
    fn create_integration(
        &self,
        input: CreateIntegrationRequest,
    ) -> RusotoFuture<CreateIntegrationResult, CreateIntegrationError> {
        let request_uri = format!("/v2/apis/{api_id}/integrations", api_id = input.api_id);

        let mut request = SignedRequest::new("POST", "apigateway", &self.region, &request_uri);
        request.set_content_type("application/x-amz-json-1.1".to_owned());

        let encoded = Some(serde_json::to_vec(&input).unwrap());
        request.set_payload(encoded);

        self.client.sign_and_dispatch(request, |response| {
            if response.status.as_u16() == 201 {
                Box::new(response.buffer().from_err().and_then(|response| {
                    let result = proto::json::ResponsePayload::new(&response)
                        .deserialize::<CreateIntegrationResult, _>()?;

                    Ok(result)
                }))
            } else {
                Box::new(
                    response
                        .buffer()
                        .from_err()
                        .and_then(|response| Err(CreateIntegrationError::from_response(response))),
                )
            }
        })
    }

    /// <p>Creates an IntegrationResponses.</p>
    fn create_integration_response(
        &self,
        input: CreateIntegrationResponseRequest,
    ) -> RusotoFuture<CreateIntegrationResponseResponse, CreateIntegrationResponseError> {
        let request_uri = format!(
            "/v2/apis/{api_id}/integrations/{integration_id}/integrationresponses",
            api_id = input.api_id,
            integration_id = input.integration_id
        );

        let mut request = SignedRequest::new("POST", "apigateway", &self.region, &request_uri);
        request.set_content_type("application/x-amz-json-1.1".to_owned());

        let encoded = Some(serde_json::to_vec(&input).unwrap());
        request.set_payload(encoded);

        self.client.sign_and_dispatch(request, |response| {
            if response.status.as_u16() == 201 {
                Box::new(response.buffer().from_err().and_then(|response| {
                    let result = proto::json::ResponsePayload::new(&response)
                        .deserialize::<CreateIntegrationResponseResponse, _>()?;

                    Ok(result)
                }))
            } else {
                Box::new(response.buffer().from_err().and_then(|response| {
                    Err(CreateIntegrationResponseError::from_response(response))
                }))
            }
        })
    }

    /// <p>Creates a Model for an API.</p>
    fn create_model(
        &self,
        input: CreateModelRequest,
    ) -> RusotoFuture<CreateModelResponse, CreateModelError> {
        let request_uri = format!("/v2/apis/{api_id}/models", api_id = input.api_id);

        let mut request = SignedRequest::new("POST", "apigateway", &self.region, &request_uri);
        request.set_content_type("application/x-amz-json-1.1".to_owned());

        let encoded = Some(serde_json::to_vec(&input).unwrap());
        request.set_payload(encoded);

        self.client.sign_and_dispatch(request, |response| {
            if response.status.as_u16() == 201 {
                Box::new(response.buffer().from_err().and_then(|response| {
                    let result = proto::json::ResponsePayload::new(&response)
                        .deserialize::<CreateModelResponse, _>()?;

                    Ok(result)
                }))
            } else {
                Box::new(
                    response
                        .buffer()
                        .from_err()
                        .and_then(|response| Err(CreateModelError::from_response(response))),
                )
            }
        })
    }

    /// <p>Creates a Route for an API.</p>
    fn create_route(
        &self,
        input: CreateRouteRequest,
    ) -> RusotoFuture<CreateRouteResult, CreateRouteError> {
        let request_uri = format!("/v2/apis/{api_id}/routes", api_id = input.api_id);

        let mut request = SignedRequest::new("POST", "apigateway", &self.region, &request_uri);
        request.set_content_type("application/x-amz-json-1.1".to_owned());

        let encoded = Some(serde_json::to_vec(&input).unwrap());
        request.set_payload(encoded);

        self.client.sign_and_dispatch(request, |response| {
            if response.status.as_u16() == 201 {
                Box::new(response.buffer().from_err().and_then(|response| {
                    let result = proto::json::ResponsePayload::new(&response)
                        .deserialize::<CreateRouteResult, _>()?;

                    Ok(result)
                }))
            } else {
                Box::new(
                    response
                        .buffer()
                        .from_err()
                        .and_then(|response| Err(CreateRouteError::from_response(response))),
                )
            }
        })
    }

    /// <p>Creates a RouteResponse for a Route.</p>
    fn create_route_response(
        &self,
        input: CreateRouteResponseRequest,
    ) -> RusotoFuture<CreateRouteResponseResponse, CreateRouteResponseError> {
        let request_uri = format!(
            "/v2/apis/{api_id}/routes/{route_id}/routeresponses",
            api_id = input.api_id,
            route_id = input.route_id
        );

        let mut request = SignedRequest::new("POST", "apigateway", &self.region, &request_uri);
        request.set_content_type("application/x-amz-json-1.1".to_owned());

        let encoded = Some(serde_json::to_vec(&input).unwrap());
        request.set_payload(encoded);

        self.client.sign_and_dispatch(request, |response| {
            if response.status.as_u16() == 201 {
                Box::new(response.buffer().from_err().and_then(|response| {
                    let result = proto::json::ResponsePayload::new(&response)
                        .deserialize::<CreateRouteResponseResponse, _>()?;

                    Ok(result)
                }))
            } else {
                Box::new(
                    response.buffer().from_err().and_then(|response| {
                        Err(CreateRouteResponseError::from_response(response))
                    }),
                )
            }
        })
    }

    /// <p>Creates a Stage for an API.</p>
    fn create_stage(
        &self,
        input: CreateStageRequest,
    ) -> RusotoFuture<CreateStageResponse, CreateStageError> {
        let request_uri = format!("/v2/apis/{api_id}/stages", api_id = input.api_id);

        let mut request = SignedRequest::new("POST", "apigateway", &self.region, &request_uri);
        request.set_content_type("application/x-amz-json-1.1".to_owned());

        let encoded = Some(serde_json::to_vec(&input).unwrap());
        request.set_payload(encoded);

        self.client.sign_and_dispatch(request, |response| {
            if response.status.as_u16() == 201 {
                Box::new(response.buffer().from_err().and_then(|response| {
                    let result = proto::json::ResponsePayload::new(&response)
                        .deserialize::<CreateStageResponse, _>()?;

                    Ok(result)
                }))
            } else {
                Box::new(
                    response
                        .buffer()
                        .from_err()
                        .and_then(|response| Err(CreateStageError::from_response(response))),
                )
            }
        })
    }

    /// <p>Deletes an Api resource.</p>
    fn delete_api(&self, input: DeleteApiRequest) -> RusotoFuture<(), DeleteApiError> {
        let request_uri = format!("/v2/apis/{api_id}", api_id = input.api_id);

        let mut request = SignedRequest::new("DELETE", "apigateway", &self.region, &request_uri);
        request.set_content_type("application/x-amz-json-1.1".to_owned());

        self.client.sign_and_dispatch(request, |response| {
            if response.status.as_u16() == 204 {
                Box::new(response.buffer().from_err().and_then(|response| {
                    let result = ::std::mem::drop(response);

                    Ok(result)
                }))
            } else {
                Box::new(
                    response
                        .buffer()
                        .from_err()
                        .and_then(|response| Err(DeleteApiError::from_response(response))),
                )
            }
        })
    }

    /// <p>Deletes an API mapping.</p>
    fn delete_api_mapping(
        &self,
        input: DeleteApiMappingRequest,
    ) -> RusotoFuture<(), DeleteApiMappingError> {
        let request_uri = format!(
            "/v2/domainnames/{domain_name}/apimappings/{api_mapping_id}",
            api_mapping_id = input.api_mapping_id,
            domain_name = input.domain_name
        );

        let mut request = SignedRequest::new("DELETE", "apigateway", &self.region, &request_uri);
        request.set_content_type("application/x-amz-json-1.1".to_owned());

        self.client.sign_and_dispatch(request, |response| {
            if response.status.as_u16() == 204 {
                Box::new(response.buffer().from_err().and_then(|response| {
                    let result = ::std::mem::drop(response);

                    Ok(result)
                }))
            } else {
                Box::new(
                    response
                        .buffer()
                        .from_err()
                        .and_then(|response| Err(DeleteApiMappingError::from_response(response))),
                )
            }
        })
    }

    /// <p>Deletes an Authorizer.</p>
    fn delete_authorizer(
        &self,
        input: DeleteAuthorizerRequest,
    ) -> RusotoFuture<(), DeleteAuthorizerError> {
        let request_uri = format!(
            "/v2/apis/{api_id}/authorizers/{authorizer_id}",
            api_id = input.api_id,
            authorizer_id = input.authorizer_id
        );

        let mut request = SignedRequest::new("DELETE", "apigateway", &self.region, &request_uri);
        request.set_content_type("application/x-amz-json-1.1".to_owned());

        self.client.sign_and_dispatch(request, |response| {
            if response.status.as_u16() == 204 {
                Box::new(response.buffer().from_err().and_then(|response| {
                    let result = ::std::mem::drop(response);

                    Ok(result)
                }))
            } else {
                Box::new(
                    response
                        .buffer()
                        .from_err()
                        .and_then(|response| Err(DeleteAuthorizerError::from_response(response))),
                )
            }
        })
    }

    /// <p>Deletes a CORS configuration.</p>
    fn delete_cors_configuration(
        &self,
        input: DeleteCorsConfigurationRequest,
    ) -> RusotoFuture<(), DeleteCorsConfigurationError> {
        let request_uri = format!("/v2/apis/{api_id}/cors", api_id = input.api_id);

        let mut request = SignedRequest::new("DELETE", "apigateway", &self.region, &request_uri);
        request.set_content_type("application/x-amz-json-1.1".to_owned());

        self.client.sign_and_dispatch(request, |response| {
            if response.status.as_u16() == 204 {
                Box::new(response.buffer().from_err().and_then(|response| {
                    let result = ::std::mem::drop(response);

                    Ok(result)
                }))
            } else {
                Box::new(response.buffer().from_err().and_then(|response| {
                    Err(DeleteCorsConfigurationError::from_response(response))
                }))
            }
        })
    }

    /// <p>Deletes a Deployment.</p>
    fn delete_deployment(
        &self,
        input: DeleteDeploymentRequest,
    ) -> RusotoFuture<(), DeleteDeploymentError> {
        let request_uri = format!(
            "/v2/apis/{api_id}/deployments/{deployment_id}",
            api_id = input.api_id,
            deployment_id = input.deployment_id
        );

        let mut request = SignedRequest::new("DELETE", "apigateway", &self.region, &request_uri);
        request.set_content_type("application/x-amz-json-1.1".to_owned());

        self.client.sign_and_dispatch(request, |response| {
            if response.status.as_u16() == 204 {
                Box::new(response.buffer().from_err().and_then(|response| {
                    let result = ::std::mem::drop(response);

                    Ok(result)
                }))
            } else {
                Box::new(
                    response
                        .buffer()
                        .from_err()
                        .and_then(|response| Err(DeleteDeploymentError::from_response(response))),
                )
            }
        })
    }

    /// <p>Deletes a domain name.</p>
    fn delete_domain_name(
        &self,
        input: DeleteDomainNameRequest,
    ) -> RusotoFuture<(), DeleteDomainNameError> {
        let request_uri = format!(
            "/v2/domainnames/{domain_name}",
            domain_name = input.domain_name
        );

        let mut request = SignedRequest::new("DELETE", "apigateway", &self.region, &request_uri);
        request.set_content_type("application/x-amz-json-1.1".to_owned());

        self.client.sign_and_dispatch(request, |response| {
            if response.status.as_u16() == 204 {
                Box::new(response.buffer().from_err().and_then(|response| {
                    let result = ::std::mem::drop(response);

                    Ok(result)
                }))
            } else {
                Box::new(
                    response
                        .buffer()
                        .from_err()
                        .and_then(|response| Err(DeleteDomainNameError::from_response(response))),
                )
            }
        })
    }

    /// <p>Deletes an Integration.</p>
    fn delete_integration(
        &self,
        input: DeleteIntegrationRequest,
    ) -> RusotoFuture<(), DeleteIntegrationError> {
        let request_uri = format!(
            "/v2/apis/{api_id}/integrations/{integration_id}",
            api_id = input.api_id,
            integration_id = input.integration_id
        );

        let mut request = SignedRequest::new("DELETE", "apigateway", &self.region, &request_uri);
        request.set_content_type("application/x-amz-json-1.1".to_owned());

        self.client.sign_and_dispatch(request, |response| {
            if response.status.as_u16() == 204 {
                Box::new(response.buffer().from_err().and_then(|response| {
                    let result = ::std::mem::drop(response);

                    Ok(result)
                }))
            } else {
                Box::new(
                    response
                        .buffer()
                        .from_err()
                        .and_then(|response| Err(DeleteIntegrationError::from_response(response))),
                )
            }
        })
    }

    /// <p>Deletes an IntegrationResponses.</p>
    fn delete_integration_response(
        &self,
        input: DeleteIntegrationResponseRequest,
    ) -> RusotoFuture<(), DeleteIntegrationResponseError> {
        let request_uri = format!("/v2/apis/{api_id}/integrations/{integration_id}/integrationresponses/{integration_response_id}", api_id = input.api_id, integration_id = input.integration_id, integration_response_id = input.integration_response_id);

        let mut request = SignedRequest::new("DELETE", "apigateway", &self.region, &request_uri);
        request.set_content_type("application/x-amz-json-1.1".to_owned());

        self.client.sign_and_dispatch(request, |response| {
            if response.status.as_u16() == 204 {
                Box::new(response.buffer().from_err().and_then(|response| {
                    let result = ::std::mem::drop(response);

                    Ok(result)
                }))
            } else {
                Box::new(response.buffer().from_err().and_then(|response| {
                    Err(DeleteIntegrationResponseError::from_response(response))
                }))
            }
        })
    }

    /// <p>Deletes a Model.</p>
    fn delete_model(&self, input: DeleteModelRequest) -> RusotoFuture<(), DeleteModelError> {
        let request_uri = format!(
            "/v2/apis/{api_id}/models/{model_id}",
            api_id = input.api_id,
            model_id = input.model_id
        );

        let mut request = SignedRequest::new("DELETE", "apigateway", &self.region, &request_uri);
        request.set_content_type("application/x-amz-json-1.1".to_owned());

        self.client.sign_and_dispatch(request, |response| {
            if response.status.as_u16() == 204 {
                Box::new(response.buffer().from_err().and_then(|response| {
                    let result = ::std::mem::drop(response);

                    Ok(result)
                }))
            } else {
                Box::new(
                    response
                        .buffer()
                        .from_err()
                        .and_then(|response| Err(DeleteModelError::from_response(response))),
                )
            }
        })
    }

    /// <p>Deletes a Route.</p>
    fn delete_route(&self, input: DeleteRouteRequest) -> RusotoFuture<(), DeleteRouteError> {
        let request_uri = format!(
            "/v2/apis/{api_id}/routes/{route_id}",
            api_id = input.api_id,
            route_id = input.route_id
        );

        let mut request = SignedRequest::new("DELETE", "apigateway", &self.region, &request_uri);
        request.set_content_type("application/x-amz-json-1.1".to_owned());

        self.client.sign_and_dispatch(request, |response| {
            if response.status.as_u16() == 204 {
                Box::new(response.buffer().from_err().and_then(|response| {
                    let result = ::std::mem::drop(response);

                    Ok(result)
                }))
            } else {
                Box::new(
                    response
                        .buffer()
                        .from_err()
                        .and_then(|response| Err(DeleteRouteError::from_response(response))),
                )
            }
        })
    }

    /// <p>Deletes a RouteResponse.</p>
    fn delete_route_response(
        &self,
        input: DeleteRouteResponseRequest,
    ) -> RusotoFuture<(), DeleteRouteResponseError> {
        let request_uri = format!(
            "/v2/apis/{api_id}/routes/{route_id}/routeresponses/{route_response_id}",
            api_id = input.api_id,
            route_id = input.route_id,
            route_response_id = input.route_response_id
        );

        let mut request = SignedRequest::new("DELETE", "apigateway", &self.region, &request_uri);
        request.set_content_type("application/x-amz-json-1.1".to_owned());

        self.client.sign_and_dispatch(request, |response| {
            if response.status.as_u16() == 204 {
                Box::new(response.buffer().from_err().and_then(|response| {
                    let result = ::std::mem::drop(response);

                    Ok(result)
                }))
            } else {
                Box::new(
                    response.buffer().from_err().and_then(|response| {
                        Err(DeleteRouteResponseError::from_response(response))
                    }),
                )
            }
        })
    }

    /// <p>Deletes the RouteSettings for a stage.</p>
    fn delete_route_settings(
        &self,
        input: DeleteRouteSettingsRequest,
    ) -> RusotoFuture<(), DeleteRouteSettingsError> {
        let request_uri = format!(
            "/v2/apis/{api_id}/stages/{stage_name}/routesettings/{route_key}",
            api_id = input.api_id,
            route_key = input.route_key,
            stage_name = input.stage_name
        );

        let mut request = SignedRequest::new("DELETE", "apigateway", &self.region, &request_uri);
        request.set_content_type("application/x-amz-json-1.1".to_owned());

        self.client.sign_and_dispatch(request, |response| {
            if response.status.as_u16() == 204 {
                Box::new(response.buffer().from_err().and_then(|response| {
                    let result = ::std::mem::drop(response);

                    Ok(result)
                }))
            } else {
                Box::new(
                    response.buffer().from_err().and_then(|response| {
                        Err(DeleteRouteSettingsError::from_response(response))
                    }),
                )
            }
        })
    }

    /// <p>Deletes a Stage.</p>
    fn delete_stage(&self, input: DeleteStageRequest) -> RusotoFuture<(), DeleteStageError> {
        let request_uri = format!(
            "/v2/apis/{api_id}/stages/{stage_name}",
            api_id = input.api_id,
            stage_name = input.stage_name
        );

        let mut request = SignedRequest::new("DELETE", "apigateway", &self.region, &request_uri);
        request.set_content_type("application/x-amz-json-1.1".to_owned());

        self.client.sign_and_dispatch(request, |response| {
            if response.status.as_u16() == 204 {
                Box::new(response.buffer().from_err().and_then(|response| {
                    let result = ::std::mem::drop(response);

                    Ok(result)
                }))
            } else {
                Box::new(
                    response
                        .buffer()
                        .from_err()
                        .and_then(|response| Err(DeleteStageError::from_response(response))),
                )
            }
        })
    }

    /// <p>Gets an Api resource.</p>
    fn get_api(&self, input: GetApiRequest) -> RusotoFuture<GetApiResponse, GetApiError> {
        let request_uri = format!("/v2/apis/{api_id}", api_id = input.api_id);

        let mut request = SignedRequest::new("GET", "apigateway", &self.region, &request_uri);
        request.set_content_type("application/x-amz-json-1.1".to_owned());

        self.client.sign_and_dispatch(request, |response| {
            if response.status.as_u16() == 200 {
                Box::new(response.buffer().from_err().and_then(|response| {
                    let result = proto::json::ResponsePayload::new(&response)
                        .deserialize::<GetApiResponse, _>()?;

                    Ok(result)
                }))
            } else {
                Box::new(
                    response
                        .buffer()
                        .from_err()
                        .and_then(|response| Err(GetApiError::from_response(response))),
                )
            }
        })
    }

    /// <p>Gets an API mapping.</p>
    fn get_api_mapping(
        &self,
        input: GetApiMappingRequest,
    ) -> RusotoFuture<GetApiMappingResponse, GetApiMappingError> {
        let request_uri = format!(
            "/v2/domainnames/{domain_name}/apimappings/{api_mapping_id}",
            api_mapping_id = input.api_mapping_id,
            domain_name = input.domain_name
        );

        let mut request = SignedRequest::new("GET", "apigateway", &self.region, &request_uri);
        request.set_content_type("application/x-amz-json-1.1".to_owned());

        self.client.sign_and_dispatch(request, |response| {
            if response.status.as_u16() == 200 {
                Box::new(response.buffer().from_err().and_then(|response| {
                    let result = proto::json::ResponsePayload::new(&response)
                        .deserialize::<GetApiMappingResponse, _>()?;

                    Ok(result)
                }))
            } else {
                Box::new(
                    response
                        .buffer()
                        .from_err()
                        .and_then(|response| Err(GetApiMappingError::from_response(response))),
                )
            }
        })
    }

    /// <p>Gets API mappings.</p>
    fn get_api_mappings(
        &self,
        input: GetApiMappingsRequest,
    ) -> RusotoFuture<GetApiMappingsResponse, GetApiMappingsError> {
        let request_uri = format!(
            "/v2/domainnames/{domain_name}/apimappings",
            domain_name = input.domain_name
        );

        let mut request = SignedRequest::new("GET", "apigateway", &self.region, &request_uri);
        request.set_content_type("application/x-amz-json-1.1".to_owned());

        let mut params = Params::new();
        if let Some(ref x) = input.max_results {
            params.put("maxResults", x);
        }
        if let Some(ref x) = input.next_token {
            params.put("nextToken", x);
        }
        request.set_params(params);

        self.client.sign_and_dispatch(request, |response| {
            if response.status.as_u16() == 200 {
                Box::new(response.buffer().from_err().and_then(|response| {
                    let result = proto::json::ResponsePayload::new(&response)
                        .deserialize::<GetApiMappingsResponse, _>()?;

                    Ok(result)
                }))
            } else {
                Box::new(
                    response
                        .buffer()
                        .from_err()
                        .and_then(|response| Err(GetApiMappingsError::from_response(response))),
                )
            }
        })
    }

    /// <p>Gets a collection of Api resources.</p>
    fn get_apis(&self, input: GetApisRequest) -> RusotoFuture<GetApisResponse, GetApisError> {
        let request_uri = "/v2/apis";

        let mut request = SignedRequest::new("GET", "apigateway", &self.region, &request_uri);
        request.set_content_type("application/x-amz-json-1.1".to_owned());

        let mut params = Params::new();
        if let Some(ref x) = input.max_results {
            params.put("maxResults", x);
        }
        if let Some(ref x) = input.next_token {
            params.put("nextToken", x);
        }
        request.set_params(params);

        self.client.sign_and_dispatch(request, |response| {
            if response.status.as_u16() == 200 {
                Box::new(response.buffer().from_err().and_then(|response| {
                    let result = proto::json::ResponsePayload::new(&response)
                        .deserialize::<GetApisResponse, _>()?;

                    Ok(result)
                }))
            } else {
                Box::new(
                    response
                        .buffer()
                        .from_err()
                        .and_then(|response| Err(GetApisError::from_response(response))),
                )
            }
        })
    }

    /// <p>Gets an Authorizer.</p>
    fn get_authorizer(
        &self,
        input: GetAuthorizerRequest,
    ) -> RusotoFuture<GetAuthorizerResponse, GetAuthorizerError> {
        let request_uri = format!(
            "/v2/apis/{api_id}/authorizers/{authorizer_id}",
            api_id = input.api_id,
            authorizer_id = input.authorizer_id
        );

        let mut request = SignedRequest::new("GET", "apigateway", &self.region, &request_uri);
        request.set_content_type("application/x-amz-json-1.1".to_owned());

        self.client.sign_and_dispatch(request, |response| {
            if response.status.as_u16() == 200 {
                Box::new(response.buffer().from_err().and_then(|response| {
                    let result = proto::json::ResponsePayload::new(&response)
                        .deserialize::<GetAuthorizerResponse, _>()?;

                    Ok(result)
                }))
            } else {
                Box::new(
                    response
                        .buffer()
                        .from_err()
                        .and_then(|response| Err(GetAuthorizerError::from_response(response))),
                )
            }
        })
    }

    /// <p>Gets the Authorizers for an API.</p>
    fn get_authorizers(
        &self,
        input: GetAuthorizersRequest,
    ) -> RusotoFuture<GetAuthorizersResponse, GetAuthorizersError> {
        let request_uri = format!("/v2/apis/{api_id}/authorizers", api_id = input.api_id);

        let mut request = SignedRequest::new("GET", "apigateway", &self.region, &request_uri);
        request.set_content_type("application/x-amz-json-1.1".to_owned());

        let mut params = Params::new();
        if let Some(ref x) = input.max_results {
            params.put("maxResults", x);
        }
        if let Some(ref x) = input.next_token {
            params.put("nextToken", x);
        }
        request.set_params(params);

        self.client.sign_and_dispatch(request, |response| {
            if response.status.as_u16() == 200 {
                Box::new(response.buffer().from_err().and_then(|response| {
                    let result = proto::json::ResponsePayload::new(&response)
                        .deserialize::<GetAuthorizersResponse, _>()?;

                    Ok(result)
                }))
            } else {
                Box::new(
                    response
                        .buffer()
                        .from_err()
                        .and_then(|response| Err(GetAuthorizersError::from_response(response))),
                )
            }
        })
    }

    /// <p>Gets a Deployment.</p>
    fn get_deployment(
        &self,
        input: GetDeploymentRequest,
    ) -> RusotoFuture<GetDeploymentResponse, GetDeploymentError> {
        let request_uri = format!(
            "/v2/apis/{api_id}/deployments/{deployment_id}",
            api_id = input.api_id,
            deployment_id = input.deployment_id
        );

        let mut request = SignedRequest::new("GET", "apigateway", &self.region, &request_uri);
        request.set_content_type("application/x-amz-json-1.1".to_owned());

        self.client.sign_and_dispatch(request, |response| {
            if response.status.as_u16() == 200 {
                Box::new(response.buffer().from_err().and_then(|response| {
                    let result = proto::json::ResponsePayload::new(&response)
                        .deserialize::<GetDeploymentResponse, _>()?;

                    Ok(result)
                }))
            } else {
                Box::new(
                    response
                        .buffer()
                        .from_err()
                        .and_then(|response| Err(GetDeploymentError::from_response(response))),
                )
            }
        })
    }

    /// <p>Gets the Deployments for an API.</p>
    fn get_deployments(
        &self,
        input: GetDeploymentsRequest,
    ) -> RusotoFuture<GetDeploymentsResponse, GetDeploymentsError> {
        let request_uri = format!("/v2/apis/{api_id}/deployments", api_id = input.api_id);

        let mut request = SignedRequest::new("GET", "apigateway", &self.region, &request_uri);
        request.set_content_type("application/x-amz-json-1.1".to_owned());

        let mut params = Params::new();
        if let Some(ref x) = input.max_results {
            params.put("maxResults", x);
        }
        if let Some(ref x) = input.next_token {
            params.put("nextToken", x);
        }
        request.set_params(params);

        self.client.sign_and_dispatch(request, |response| {
            if response.status.as_u16() == 200 {
                Box::new(response.buffer().from_err().and_then(|response| {
                    let result = proto::json::ResponsePayload::new(&response)
                        .deserialize::<GetDeploymentsResponse, _>()?;

                    Ok(result)
                }))
            } else {
                Box::new(
                    response
                        .buffer()
                        .from_err()
                        .and_then(|response| Err(GetDeploymentsError::from_response(response))),
                )
            }
        })
    }

    /// <p>Gets a domain name.</p>
    fn get_domain_name(
        &self,
        input: GetDomainNameRequest,
    ) -> RusotoFuture<GetDomainNameResponse, GetDomainNameError> {
        let request_uri = format!(
            "/v2/domainnames/{domain_name}",
            domain_name = input.domain_name
        );

        let mut request = SignedRequest::new("GET", "apigateway", &self.region, &request_uri);
        request.set_content_type("application/x-amz-json-1.1".to_owned());

        self.client.sign_and_dispatch(request, |response| {
            if response.status.as_u16() == 200 {
                Box::new(response.buffer().from_err().and_then(|response| {
                    let result = proto::json::ResponsePayload::new(&response)
                        .deserialize::<GetDomainNameResponse, _>()?;

                    Ok(result)
                }))
            } else {
                Box::new(
                    response
                        .buffer()
                        .from_err()
                        .and_then(|response| Err(GetDomainNameError::from_response(response))),
                )
            }
        })
    }

    /// <p>Gets the domain names for an AWS account.</p>
    fn get_domain_names(
        &self,
        input: GetDomainNamesRequest,
    ) -> RusotoFuture<GetDomainNamesResponse, GetDomainNamesError> {
        let request_uri = "/v2/domainnames";

        let mut request = SignedRequest::new("GET", "apigateway", &self.region, &request_uri);
        request.set_content_type("application/x-amz-json-1.1".to_owned());

        let mut params = Params::new();
        if let Some(ref x) = input.max_results {
            params.put("maxResults", x);
        }
        if let Some(ref x) = input.next_token {
            params.put("nextToken", x);
        }
        request.set_params(params);

        self.client.sign_and_dispatch(request, |response| {
            if response.status.as_u16() == 200 {
                Box::new(response.buffer().from_err().and_then(|response| {
                    let result = proto::json::ResponsePayload::new(&response)
                        .deserialize::<GetDomainNamesResponse, _>()?;

                    Ok(result)
                }))
            } else {
                Box::new(
                    response
                        .buffer()
                        .from_err()
                        .and_then(|response| Err(GetDomainNamesError::from_response(response))),
                )
            }
        })
    }

    /// <p>Gets an Integration.</p>
    fn get_integration(
        &self,
        input: GetIntegrationRequest,
    ) -> RusotoFuture<GetIntegrationResult, GetIntegrationError> {
        let request_uri = format!(
            "/v2/apis/{api_id}/integrations/{integration_id}",
            api_id = input.api_id,
            integration_id = input.integration_id
        );

        let mut request = SignedRequest::new("GET", "apigateway", &self.region, &request_uri);
        request.set_content_type("application/x-amz-json-1.1".to_owned());

        self.client.sign_and_dispatch(request, |response| {
            if response.status.as_u16() == 200 {
                Box::new(response.buffer().from_err().and_then(|response| {
                    let result = proto::json::ResponsePayload::new(&response)
                        .deserialize::<GetIntegrationResult, _>()?;

                    Ok(result)
                }))
            } else {
                Box::new(
                    response
                        .buffer()
                        .from_err()
                        .and_then(|response| Err(GetIntegrationError::from_response(response))),
                )
            }
        })
    }

    /// <p>Gets an IntegrationResponses.</p>
    fn get_integration_response(
        &self,
        input: GetIntegrationResponseRequest,
    ) -> RusotoFuture<GetIntegrationResponseResponse, GetIntegrationResponseError> {
        let request_uri = format!("/v2/apis/{api_id}/integrations/{integration_id}/integrationresponses/{integration_response_id}", api_id = input.api_id, integration_id = input.integration_id, integration_response_id = input.integration_response_id);

        let mut request = SignedRequest::new("GET", "apigateway", &self.region, &request_uri);
        request.set_content_type("application/x-amz-json-1.1".to_owned());

        self.client.sign_and_dispatch(request, |response| {
            if response.status.as_u16() == 200 {
                Box::new(response.buffer().from_err().and_then(|response| {
                    let result = proto::json::ResponsePayload::new(&response)
                        .deserialize::<GetIntegrationResponseResponse, _>()?;

                    Ok(result)
                }))
            } else {
                Box::new(
                    response.buffer().from_err().and_then(|response| {
                        Err(GetIntegrationResponseError::from_response(response))
                    }),
                )
            }
        })
    }

    /// <p>Gets the IntegrationResponses for an Integration.</p>
    fn get_integration_responses(
        &self,
        input: GetIntegrationResponsesRequest,
    ) -> RusotoFuture<GetIntegrationResponsesResponse, GetIntegrationResponsesError> {
        let request_uri = format!(
            "/v2/apis/{api_id}/integrations/{integration_id}/integrationresponses",
            api_id = input.api_id,
            integration_id = input.integration_id
        );

        let mut request = SignedRequest::new("GET", "apigateway", &self.region, &request_uri);
        request.set_content_type("application/x-amz-json-1.1".to_owned());

        let mut params = Params::new();
        if let Some(ref x) = input.max_results {
            params.put("maxResults", x);
        }
        if let Some(ref x) = input.next_token {
            params.put("nextToken", x);
        }
        request.set_params(params);

        self.client.sign_and_dispatch(request, |response| {
            if response.status.as_u16() == 200 {
                Box::new(response.buffer().from_err().and_then(|response| {
                    let result = proto::json::ResponsePayload::new(&response)
                        .deserialize::<GetIntegrationResponsesResponse, _>()?;

                    Ok(result)
                }))
            } else {
                Box::new(response.buffer().from_err().and_then(|response| {
                    Err(GetIntegrationResponsesError::from_response(response))
                }))
            }
        })
    }

    /// <p>Gets the Integrations for an API.</p>
    fn get_integrations(
        &self,
        input: GetIntegrationsRequest,
    ) -> RusotoFuture<GetIntegrationsResponse, GetIntegrationsError> {
        let request_uri = format!("/v2/apis/{api_id}/integrations", api_id = input.api_id);

        let mut request = SignedRequest::new("GET", "apigateway", &self.region, &request_uri);
        request.set_content_type("application/x-amz-json-1.1".to_owned());

        let mut params = Params::new();
        if let Some(ref x) = input.max_results {
            params.put("maxResults", x);
        }
        if let Some(ref x) = input.next_token {
            params.put("nextToken", x);
        }
        request.set_params(params);

        self.client.sign_and_dispatch(request, |response| {
            if response.status.as_u16() == 200 {
                Box::new(response.buffer().from_err().and_then(|response| {
                    let result = proto::json::ResponsePayload::new(&response)
                        .deserialize::<GetIntegrationsResponse, _>()?;

                    Ok(result)
                }))
            } else {
                Box::new(
                    response
                        .buffer()
                        .from_err()
                        .and_then(|response| Err(GetIntegrationsError::from_response(response))),
                )
            }
        })
    }

    /// <p>Gets a Model.</p>
    fn get_model(&self, input: GetModelRequest) -> RusotoFuture<GetModelResponse, GetModelError> {
        let request_uri = format!(
            "/v2/apis/{api_id}/models/{model_id}",
            api_id = input.api_id,
            model_id = input.model_id
        );

        let mut request = SignedRequest::new("GET", "apigateway", &self.region, &request_uri);
        request.set_content_type("application/x-amz-json-1.1".to_owned());

        self.client.sign_and_dispatch(request, |response| {
            if response.status.as_u16() == 200 {
                Box::new(response.buffer().from_err().and_then(|response| {
                    let result = proto::json::ResponsePayload::new(&response)
                        .deserialize::<GetModelResponse, _>()?;

                    Ok(result)
                }))
            } else {
                Box::new(
                    response
                        .buffer()
                        .from_err()
                        .and_then(|response| Err(GetModelError::from_response(response))),
                )
            }
        })
    }

    /// <p>Gets a model template.</p>
    fn get_model_template(
        &self,
        input: GetModelTemplateRequest,
    ) -> RusotoFuture<GetModelTemplateResponse, GetModelTemplateError> {
        let request_uri = format!(
            "/v2/apis/{api_id}/models/{model_id}/template",
            api_id = input.api_id,
            model_id = input.model_id
        );

        let mut request = SignedRequest::new("GET", "apigateway", &self.region, &request_uri);
        request.set_content_type("application/x-amz-json-1.1".to_owned());

        self.client.sign_and_dispatch(request, |response| {
            if response.status.as_u16() == 200 {
                Box::new(response.buffer().from_err().and_then(|response| {
                    let result = proto::json::ResponsePayload::new(&response)
                        .deserialize::<GetModelTemplateResponse, _>()?;

                    Ok(result)
                }))
            } else {
                Box::new(
                    response
                        .buffer()
                        .from_err()
                        .and_then(|response| Err(GetModelTemplateError::from_response(response))),
                )
            }
        })
    }

    /// <p>Gets the Models for an API.</p>
    fn get_models(
        &self,
        input: GetModelsRequest,
    ) -> RusotoFuture<GetModelsResponse, GetModelsError> {
        let request_uri = format!("/v2/apis/{api_id}/models", api_id = input.api_id);

        let mut request = SignedRequest::new("GET", "apigateway", &self.region, &request_uri);
        request.set_content_type("application/x-amz-json-1.1".to_owned());

        let mut params = Params::new();
        if let Some(ref x) = input.max_results {
            params.put("maxResults", x);
        }
        if let Some(ref x) = input.next_token {
            params.put("nextToken", x);
        }
        request.set_params(params);

        self.client.sign_and_dispatch(request, |response| {
            if response.status.as_u16() == 200 {
                Box::new(response.buffer().from_err().and_then(|response| {
                    let result = proto::json::ResponsePayload::new(&response)
                        .deserialize::<GetModelsResponse, _>()?;

                    Ok(result)
                }))
            } else {
                Box::new(
                    response
                        .buffer()
                        .from_err()
                        .and_then(|response| Err(GetModelsError::from_response(response))),
                )
            }
        })
    }

    /// <p>Gets a Route.</p>
    fn get_route(&self, input: GetRouteRequest) -> RusotoFuture<GetRouteResult, GetRouteError> {
        let request_uri = format!(
            "/v2/apis/{api_id}/routes/{route_id}",
            api_id = input.api_id,
            route_id = input.route_id
        );

        let mut request = SignedRequest::new("GET", "apigateway", &self.region, &request_uri);
        request.set_content_type("application/x-amz-json-1.1".to_owned());

        self.client.sign_and_dispatch(request, |response| {
            if response.status.as_u16() == 200 {
                Box::new(response.buffer().from_err().and_then(|response| {
                    let result = proto::json::ResponsePayload::new(&response)
                        .deserialize::<GetRouteResult, _>()?;

                    Ok(result)
                }))
            } else {
                Box::new(
                    response
                        .buffer()
                        .from_err()
                        .and_then(|response| Err(GetRouteError::from_response(response))),
                )
            }
        })
    }

    /// <p>Gets a RouteResponse.</p>
    fn get_route_response(
        &self,
        input: GetRouteResponseRequest,
    ) -> RusotoFuture<GetRouteResponseResponse, GetRouteResponseError> {
        let request_uri = format!(
            "/v2/apis/{api_id}/routes/{route_id}/routeresponses/{route_response_id}",
            api_id = input.api_id,
            route_id = input.route_id,
            route_response_id = input.route_response_id
        );

        let mut request = SignedRequest::new("GET", "apigateway", &self.region, &request_uri);
        request.set_content_type("application/x-amz-json-1.1".to_owned());

        self.client.sign_and_dispatch(request, |response| {
            if response.status.as_u16() == 200 {
                Box::new(response.buffer().from_err().and_then(|response| {
                    let result = proto::json::ResponsePayload::new(&response)
                        .deserialize::<GetRouteResponseResponse, _>()?;

                    Ok(result)
                }))
            } else {
                Box::new(
                    response
                        .buffer()
                        .from_err()
                        .and_then(|response| Err(GetRouteResponseError::from_response(response))),
                )
            }
        })
    }

    /// <p>Gets the RouteResponses for a Route.</p>
    fn get_route_responses(
        &self,
        input: GetRouteResponsesRequest,
    ) -> RusotoFuture<GetRouteResponsesResponse, GetRouteResponsesError> {
        let request_uri = format!(
            "/v2/apis/{api_id}/routes/{route_id}/routeresponses",
            api_id = input.api_id,
            route_id = input.route_id
        );

        let mut request = SignedRequest::new("GET", "apigateway", &self.region, &request_uri);
        request.set_content_type("application/x-amz-json-1.1".to_owned());

        let mut params = Params::new();
        if let Some(ref x) = input.max_results {
            params.put("maxResults", x);
        }
        if let Some(ref x) = input.next_token {
            params.put("nextToken", x);
        }
        request.set_params(params);

        self.client.sign_and_dispatch(request, |response| {
            if response.status.as_u16() == 200 {
                Box::new(response.buffer().from_err().and_then(|response| {
                    let result = proto::json::ResponsePayload::new(&response)
                        .deserialize::<GetRouteResponsesResponse, _>()?;

                    Ok(result)
                }))
            } else {
                Box::new(
                    response
                        .buffer()
                        .from_err()
                        .and_then(|response| Err(GetRouteResponsesError::from_response(response))),
                )
            }
        })
    }

    /// <p>Gets the Routes for an API.</p>
    fn get_routes(
        &self,
        input: GetRoutesRequest,
    ) -> RusotoFuture<GetRoutesResponse, GetRoutesError> {
        let request_uri = format!("/v2/apis/{api_id}/routes", api_id = input.api_id);

        let mut request = SignedRequest::new("GET", "apigateway", &self.region, &request_uri);
        request.set_content_type("application/x-amz-json-1.1".to_owned());

        let mut params = Params::new();
        if let Some(ref x) = input.max_results {
            params.put("maxResults", x);
        }
        if let Some(ref x) = input.next_token {
            params.put("nextToken", x);
        }
        request.set_params(params);

        self.client.sign_and_dispatch(request, |response| {
            if response.status.as_u16() == 200 {
                Box::new(response.buffer().from_err().and_then(|response| {
                    let result = proto::json::ResponsePayload::new(&response)
                        .deserialize::<GetRoutesResponse, _>()?;

                    Ok(result)
                }))
            } else {
                Box::new(
                    response
                        .buffer()
                        .from_err()
                        .and_then(|response| Err(GetRoutesError::from_response(response))),
                )
            }
        })
    }

    /// <p>Gets a Stage.</p>
    fn get_stage(&self, input: GetStageRequest) -> RusotoFuture<GetStageResponse, GetStageError> {
        let request_uri = format!(
            "/v2/apis/{api_id}/stages/{stage_name}",
            api_id = input.api_id,
            stage_name = input.stage_name
        );

        let mut request = SignedRequest::new("GET", "apigateway", &self.region, &request_uri);
        request.set_content_type("application/x-amz-json-1.1".to_owned());

        self.client.sign_and_dispatch(request, |response| {
            if response.status.as_u16() == 200 {
                Box::new(response.buffer().from_err().and_then(|response| {
                    let result = proto::json::ResponsePayload::new(&response)
                        .deserialize::<GetStageResponse, _>()?;

                    Ok(result)
                }))
            } else {
                Box::new(
                    response
                        .buffer()
                        .from_err()
                        .and_then(|response| Err(GetStageError::from_response(response))),
                )
            }
        })
    }

    /// <p>Gets the Stages for an API.</p>
    fn get_stages(
        &self,
        input: GetStagesRequest,
    ) -> RusotoFuture<GetStagesResponse, GetStagesError> {
        let request_uri = format!("/v2/apis/{api_id}/stages", api_id = input.api_id);

        let mut request = SignedRequest::new("GET", "apigateway", &self.region, &request_uri);
        request.set_content_type("application/x-amz-json-1.1".to_owned());

        let mut params = Params::new();
        if let Some(ref x) = input.max_results {
            params.put("maxResults", x);
        }
        if let Some(ref x) = input.next_token {
            params.put("nextToken", x);
        }
        request.set_params(params);

        self.client.sign_and_dispatch(request, |response| {
            if response.status.as_u16() == 200 {
                Box::new(response.buffer().from_err().and_then(|response| {
                    let result = proto::json::ResponsePayload::new(&response)
                        .deserialize::<GetStagesResponse, _>()?;

                    Ok(result)
                }))
            } else {
                Box::new(
                    response
                        .buffer()
                        .from_err()
                        .and_then(|response| Err(GetStagesError::from_response(response))),
                )
            }
        })
    }

    /// <p>Gets a collection of Tag resources.</p>
    fn get_tags(&self, input: GetTagsRequest) -> RusotoFuture<GetTagsResponse, GetTagsError> {
        let request_uri = format!("/v2/tags/{resource_arn}", resource_arn = input.resource_arn);

        let mut request = SignedRequest::new("GET", "apigateway", &self.region, &request_uri);
        request.set_content_type("application/x-amz-json-1.1".to_owned());

        self.client.sign_and_dispatch(request, |response| {
            if response.status.as_u16() == 200 {
                Box::new(response.buffer().from_err().and_then(|response| {
                    let result = proto::json::ResponsePayload::new(&response)
                        .deserialize::<GetTagsResponse, _>()?;

                    Ok(result)
                }))
            } else {
                Box::new(
                    response
                        .buffer()
                        .from_err()
                        .and_then(|response| Err(GetTagsError::from_response(response))),
                )
            }
        })
    }

    /// <p>Imports an API.</p>
    fn import_api(
        &self,
        input: ImportApiRequest,
    ) -> RusotoFuture<ImportApiResponse, ImportApiError> {
        let request_uri = "/v2/apis";

        let mut request = SignedRequest::new("PUT", "apigateway", &self.region, &request_uri);
        request.set_content_type("application/x-amz-json-1.1".to_owned());

        let encoded = Some(serde_json::to_vec(&input).unwrap());
        request.set_payload(encoded);

        let mut params = Params::new();
        if let Some(ref x) = input.basepath {
            params.put("basepath", x);
        }
        if let Some(ref x) = input.fail_on_warnings {
            params.put("failOnWarnings", x);
        }
        request.set_params(params);

        self.client.sign_and_dispatch(request, |response| {
            if response.status.as_u16() == 201 {
                Box::new(response.buffer().from_err().and_then(|response| {
                    let result = proto::json::ResponsePayload::new(&response)
                        .deserialize::<ImportApiResponse, _>()?;

                    Ok(result)
                }))
            } else {
                Box::new(
                    response
                        .buffer()
                        .from_err()
                        .and_then(|response| Err(ImportApiError::from_response(response))),
                )
            }
        })
    }

    /// <p>Puts an Api resource.</p>
    fn reimport_api(
        &self,
        input: ReimportApiRequest,
    ) -> RusotoFuture<ReimportApiResponse, ReimportApiError> {
        let request_uri = format!("/v2/apis/{api_id}", api_id = input.api_id);

        let mut request = SignedRequest::new("PUT", "apigateway", &self.region, &request_uri);
        request.set_content_type("application/x-amz-json-1.1".to_owned());

        let encoded = Some(serde_json::to_vec(&input).unwrap());
        request.set_payload(encoded);

        let mut params = Params::new();
        if let Some(ref x) = input.basepath {
            params.put("basepath", x);
        }
        if let Some(ref x) = input.fail_on_warnings {
            params.put("failOnWarnings", x);
        }
        request.set_params(params);

        self.client.sign_and_dispatch(request, |response| {
            if response.status.as_u16() == 201 {
                Box::new(response.buffer().from_err().and_then(|response| {
                    let result = proto::json::ResponsePayload::new(&response)
                        .deserialize::<ReimportApiResponse, _>()?;

                    Ok(result)
                }))
            } else {
                Box::new(
                    response
                        .buffer()
                        .from_err()
                        .and_then(|response| Err(ReimportApiError::from_response(response))),
                )
            }
        })
    }

    /// <p>Creates a new Tag resource to represent a tag.</p>
    fn tag_resource(
        &self,
        input: TagResourceRequest,
    ) -> RusotoFuture<TagResourceResponse, TagResourceError> {
        let request_uri = format!("/v2/tags/{resource_arn}", resource_arn = input.resource_arn);

        let mut request = SignedRequest::new("POST", "apigateway", &self.region, &request_uri);
        request.set_content_type("application/x-amz-json-1.1".to_owned());

        let encoded = Some(serde_json::to_vec(&input).unwrap());
        request.set_payload(encoded);

        self.client.sign_and_dispatch(request, |response| {
            if response.status.as_u16() == 201 {
                Box::new(response.buffer().from_err().and_then(|response| {
                    let result = proto::json::ResponsePayload::new(&response)
                        .deserialize::<TagResourceResponse, _>()?;

                    Ok(result)
                }))
            } else {
                Box::new(
                    response
                        .buffer()
                        .from_err()
                        .and_then(|response| Err(TagResourceError::from_response(response))),
                )
            }
        })
    }

    /// <p>Deletes a Tag.</p>
    fn untag_resource(&self, input: UntagResourceRequest) -> RusotoFuture<(), UntagResourceError> {
        let request_uri = format!("/v2/tags/{resource_arn}", resource_arn = input.resource_arn);

        let mut request = SignedRequest::new("DELETE", "apigateway", &self.region, &request_uri);
        request.set_content_type("application/x-amz-json-1.1".to_owned());

        let mut params = Params::new();
        for item in input.tag_keys.iter() {
            params.put("tagKeys", item);
        }
        request.set_params(params);

        self.client.sign_and_dispatch(request, |response| {
            if response.status.as_u16() == 204 {
                Box::new(response.buffer().from_err().and_then(|response| {
                    let result = ::std::mem::drop(response);

                    Ok(result)
                }))
            } else {
                Box::new(
                    response
                        .buffer()
                        .from_err()
                        .and_then(|response| Err(UntagResourceError::from_response(response))),
                )
            }
        })
    }

    /// <p>Updates an Api resource.</p>
    fn update_api(
        &self,
        input: UpdateApiRequest,
    ) -> RusotoFuture<UpdateApiResponse, UpdateApiError> {
        let request_uri = format!("/v2/apis/{api_id}", api_id = input.api_id);

        let mut request = SignedRequest::new("PATCH", "apigateway", &self.region, &request_uri);
        request.set_content_type("application/x-amz-json-1.1".to_owned());

        let encoded = Some(serde_json::to_vec(&input).unwrap());
        request.set_payload(encoded);

        self.client.sign_and_dispatch(request, |response| {
            if response.status.as_u16() == 200 {
                Box::new(response.buffer().from_err().and_then(|response| {
                    let result = proto::json::ResponsePayload::new(&response)
                        .deserialize::<UpdateApiResponse, _>()?;

                    Ok(result)
                }))
            } else {
                Box::new(
                    response
                        .buffer()
                        .from_err()
                        .and_then(|response| Err(UpdateApiError::from_response(response))),
                )
            }
        })
    }

    /// <p>The API mapping.</p>
    fn update_api_mapping(
        &self,
        input: UpdateApiMappingRequest,
    ) -> RusotoFuture<UpdateApiMappingResponse, UpdateApiMappingError> {
        let request_uri = format!(
            "/v2/domainnames/{domain_name}/apimappings/{api_mapping_id}",
            api_mapping_id = input.api_mapping_id,
            domain_name = input.domain_name
        );

        let mut request = SignedRequest::new("PATCH", "apigateway", &self.region, &request_uri);
        request.set_content_type("application/x-amz-json-1.1".to_owned());

        let encoded = Some(serde_json::to_vec(&input).unwrap());
        request.set_payload(encoded);

        self.client.sign_and_dispatch(request, |response| {
            if response.status.as_u16() == 200 {
                Box::new(response.buffer().from_err().and_then(|response| {
                    let result = proto::json::ResponsePayload::new(&response)
                        .deserialize::<UpdateApiMappingResponse, _>()?;

                    Ok(result)
                }))
            } else {
                Box::new(
                    response
                        .buffer()
                        .from_err()
                        .and_then(|response| Err(UpdateApiMappingError::from_response(response))),
                )
            }
        })
    }

    /// <p>Updates an Authorizer.</p>
    fn update_authorizer(
        &self,
        input: UpdateAuthorizerRequest,
    ) -> RusotoFuture<UpdateAuthorizerResponse, UpdateAuthorizerError> {
        let request_uri = format!(
            "/v2/apis/{api_id}/authorizers/{authorizer_id}",
            api_id = input.api_id,
            authorizer_id = input.authorizer_id
        );

        let mut request = SignedRequest::new("PATCH", "apigateway", &self.region, &request_uri);
        request.set_content_type("application/x-amz-json-1.1".to_owned());

        let encoded = Some(serde_json::to_vec(&input).unwrap());
        request.set_payload(encoded);

        self.client.sign_and_dispatch(request, |response| {
            if response.status.as_u16() == 200 {
                Box::new(response.buffer().from_err().and_then(|response| {
                    let result = proto::json::ResponsePayload::new(&response)
                        .deserialize::<UpdateAuthorizerResponse, _>()?;

                    Ok(result)
                }))
            } else {
                Box::new(
                    response
                        .buffer()
                        .from_err()
                        .and_then(|response| Err(UpdateAuthorizerError::from_response(response))),
                )
            }
        })
    }

    /// <p>Updates a Deployment.</p>
    fn update_deployment(
        &self,
        input: UpdateDeploymentRequest,
    ) -> RusotoFuture<UpdateDeploymentResponse, UpdateDeploymentError> {
        let request_uri = format!(
            "/v2/apis/{api_id}/deployments/{deployment_id}",
            api_id = input.api_id,
            deployment_id = input.deployment_id
        );

        let mut request = SignedRequest::new("PATCH", "apigateway", &self.region, &request_uri);
        request.set_content_type("application/x-amz-json-1.1".to_owned());

        let encoded = Some(serde_json::to_vec(&input).unwrap());
        request.set_payload(encoded);

        self.client.sign_and_dispatch(request, |response| {
            if response.status.as_u16() == 200 {
                Box::new(response.buffer().from_err().and_then(|response| {
                    let result = proto::json::ResponsePayload::new(&response)
                        .deserialize::<UpdateDeploymentResponse, _>()?;

                    Ok(result)
                }))
            } else {
                Box::new(
                    response
                        .buffer()
                        .from_err()
                        .and_then(|response| Err(UpdateDeploymentError::from_response(response))),
                )
            }
        })
    }

    /// <p>Updates a domain name.</p>
    fn update_domain_name(
        &self,
        input: UpdateDomainNameRequest,
    ) -> RusotoFuture<UpdateDomainNameResponse, UpdateDomainNameError> {
        let request_uri = format!(
            "/v2/domainnames/{domain_name}",
            domain_name = input.domain_name
        );

        let mut request = SignedRequest::new("PATCH", "apigateway", &self.region, &request_uri);
        request.set_content_type("application/x-amz-json-1.1".to_owned());

        let encoded = Some(serde_json::to_vec(&input).unwrap());
        request.set_payload(encoded);

        self.client.sign_and_dispatch(request, |response| {
            if response.status.as_u16() == 200 {
                Box::new(response.buffer().from_err().and_then(|response| {
                    let result = proto::json::ResponsePayload::new(&response)
                        .deserialize::<UpdateDomainNameResponse, _>()?;

                    Ok(result)
                }))
            } else {
                Box::new(
                    response
                        .buffer()
                        .from_err()
                        .and_then(|response| Err(UpdateDomainNameError::from_response(response))),
                )
            }
        })
    }

    /// <p>Updates an Integration.</p>
    fn update_integration(
        &self,
        input: UpdateIntegrationRequest,
    ) -> RusotoFuture<UpdateIntegrationResult, UpdateIntegrationError> {
        let request_uri = format!(
            "/v2/apis/{api_id}/integrations/{integration_id}",
            api_id = input.api_id,
            integration_id = input.integration_id
        );

        let mut request = SignedRequest::new("PATCH", "apigateway", &self.region, &request_uri);
        request.set_content_type("application/x-amz-json-1.1".to_owned());

        let encoded = Some(serde_json::to_vec(&input).unwrap());
        request.set_payload(encoded);

        self.client.sign_and_dispatch(request, |response| {
            if response.status.as_u16() == 200 {
                Box::new(response.buffer().from_err().and_then(|response| {
                    let result = proto::json::ResponsePayload::new(&response)
                        .deserialize::<UpdateIntegrationResult, _>()?;

                    Ok(result)
                }))
            } else {
                Box::new(
                    response
                        .buffer()
                        .from_err()
                        .and_then(|response| Err(UpdateIntegrationError::from_response(response))),
                )
            }
        })
    }

    /// <p>Updates an IntegrationResponses.</p>
    fn update_integration_response(
        &self,
        input: UpdateIntegrationResponseRequest,
    ) -> RusotoFuture<UpdateIntegrationResponseResponse, UpdateIntegrationResponseError> {
        let request_uri = format!("/v2/apis/{api_id}/integrations/{integration_id}/integrationresponses/{integration_response_id}", api_id = input.api_id, integration_id = input.integration_id, integration_response_id = input.integration_response_id);

        let mut request = SignedRequest::new("PATCH", "apigateway", &self.region, &request_uri);
        request.set_content_type("application/x-amz-json-1.1".to_owned());

        let encoded = Some(serde_json::to_vec(&input).unwrap());
        request.set_payload(encoded);

        self.client.sign_and_dispatch(request, |response| {
            if response.status.as_u16() == 200 {
                Box::new(response.buffer().from_err().and_then(|response| {
                    let result = proto::json::ResponsePayload::new(&response)
                        .deserialize::<UpdateIntegrationResponseResponse, _>()?;

                    Ok(result)
                }))
            } else {
                Box::new(response.buffer().from_err().and_then(|response| {
                    Err(UpdateIntegrationResponseError::from_response(response))
                }))
            }
        })
    }

    /// <p>Updates a Model.</p>
    fn update_model(
        &self,
        input: UpdateModelRequest,
    ) -> RusotoFuture<UpdateModelResponse, UpdateModelError> {
        let request_uri = format!(
            "/v2/apis/{api_id}/models/{model_id}",
            api_id = input.api_id,
            model_id = input.model_id
        );

        let mut request = SignedRequest::new("PATCH", "apigateway", &self.region, &request_uri);
        request.set_content_type("application/x-amz-json-1.1".to_owned());

        let encoded = Some(serde_json::to_vec(&input).unwrap());
        request.set_payload(encoded);

        self.client.sign_and_dispatch(request, |response| {
            if response.status.as_u16() == 200 {
                Box::new(response.buffer().from_err().and_then(|response| {
                    let result = proto::json::ResponsePayload::new(&response)
                        .deserialize::<UpdateModelResponse, _>()?;

                    Ok(result)
                }))
            } else {
                Box::new(
                    response
                        .buffer()
                        .from_err()
                        .and_then(|response| Err(UpdateModelError::from_response(response))),
                )
            }
        })
    }

    /// <p>Updates a Route.</p>
    fn update_route(
        &self,
        input: UpdateRouteRequest,
    ) -> RusotoFuture<UpdateRouteResult, UpdateRouteError> {
        let request_uri = format!(
            "/v2/apis/{api_id}/routes/{route_id}",
            api_id = input.api_id,
            route_id = input.route_id
        );

        let mut request = SignedRequest::new("PATCH", "apigateway", &self.region, &request_uri);
        request.set_content_type("application/x-amz-json-1.1".to_owned());

        let encoded = Some(serde_json::to_vec(&input).unwrap());
        request.set_payload(encoded);

        self.client.sign_and_dispatch(request, |response| {
            if response.status.as_u16() == 200 {
                Box::new(response.buffer().from_err().and_then(|response| {
                    let result = proto::json::ResponsePayload::new(&response)
                        .deserialize::<UpdateRouteResult, _>()?;

                    Ok(result)
                }))
            } else {
                Box::new(
                    response
                        .buffer()
                        .from_err()
                        .and_then(|response| Err(UpdateRouteError::from_response(response))),
                )
            }
        })
    }

    /// <p>Updates a RouteResponse.</p>
    fn update_route_response(
        &self,
        input: UpdateRouteResponseRequest,
    ) -> RusotoFuture<UpdateRouteResponseResponse, UpdateRouteResponseError> {
        let request_uri = format!(
            "/v2/apis/{api_id}/routes/{route_id}/routeresponses/{route_response_id}",
            api_id = input.api_id,
            route_id = input.route_id,
            route_response_id = input.route_response_id
        );

        let mut request = SignedRequest::new("PATCH", "apigateway", &self.region, &request_uri);
        request.set_content_type("application/x-amz-json-1.1".to_owned());

        let encoded = Some(serde_json::to_vec(&input).unwrap());
        request.set_payload(encoded);

        self.client.sign_and_dispatch(request, |response| {
            if response.status.as_u16() == 200 {
                Box::new(response.buffer().from_err().and_then(|response| {
                    let result = proto::json::ResponsePayload::new(&response)
                        .deserialize::<UpdateRouteResponseResponse, _>()?;

                    Ok(result)
                }))
            } else {
                Box::new(
                    response.buffer().from_err().and_then(|response| {
                        Err(UpdateRouteResponseError::from_response(response))
                    }),
                )
            }
        })
    }

    /// <p>Updates a Stage.</p>
    fn update_stage(
        &self,
        input: UpdateStageRequest,
    ) -> RusotoFuture<UpdateStageResponse, UpdateStageError> {
        let request_uri = format!(
            "/v2/apis/{api_id}/stages/{stage_name}",
            api_id = input.api_id,
            stage_name = input.stage_name
        );

        let mut request = SignedRequest::new("PATCH", "apigateway", &self.region, &request_uri);
        request.set_content_type("application/x-amz-json-1.1".to_owned());

        let encoded = Some(serde_json::to_vec(&input).unwrap());
        request.set_payload(encoded);

        self.client.sign_and_dispatch(request, |response| {
            if response.status.as_u16() == 200 {
                Box::new(response.buffer().from_err().and_then(|response| {
                    let result = proto::json::ResponsePayload::new(&response)
                        .deserialize::<UpdateStageResponse, _>()?;

                    Ok(result)
                }))
            } else {
                Box::new(
                    response
                        .buffer()
                        .from_err()
                        .and_then(|response| Err(UpdateStageError::from_response(response))),
                )
            }
        })
    }
}<|MERGE_RESOLUTION|>--- conflicted
+++ resolved
@@ -576,6 +576,7 @@
 
 /// <p>Creates a new IntegrationResponse resource to represent an integration response.</p>
 #[derive(Default, Debug, Clone, PartialEq, Serialize)]
+#[cfg_attr(feature = "deserialize_structs", derive(Deserialize))]
 pub struct CreateIntegrationResponseRequest {
     /// <p>The API identifier.</p>
     #[serde(rename = "ApiId")]
@@ -711,107 +712,7 @@
     pub timeout_in_millis: Option<i64>,
 }
 
-<<<<<<< HEAD
-#[derive(Default, Debug, Clone, PartialEq, Serialize)]
-#[cfg_attr(feature = "deserialize_structs", derive(Deserialize))]
-pub struct CreateIntegrationResponseRequest {
-    /// <p>The API identifier.</p>
-    #[serde(rename = "ApiId")]
-    pub api_id: String,
-    /// <p>Specifies how to handle response payload content type conversions. Supported
-    /// values are CONVERT_TO_BINARY and CONVERT_TO_TEXT, with the
-    /// following behaviors:</p><p>
-    /// CONVERT_TO_BINARY: Converts a response payload from a Base64-encoded
-    /// string to the corresponding binary blob.</p><p>
-    /// CONVERT_TO_TEXT: Converts a response payload from a binary blob to a
-    /// Base64-encoded string.</p><p>If this property is not defined, the response payload will be passed through from
-    /// the integration response to the route response or method response without
-    /// modification.</p>
-    #[serde(rename = "ContentHandlingStrategy")]
-    #[serde(skip_serializing_if = "Option::is_none")]
-    pub content_handling_strategy: Option<String>,
-    /// <p>The integration ID.</p>
-    #[serde(rename = "IntegrationId")]
-    pub integration_id: String,
-    /// <p>The integration response key.</p>
-    #[serde(rename = "IntegrationResponseKey")]
-    pub integration_response_key: String,
-    /// <p>A key-value map specifying response parameters that are passed to the method
-    /// response from the backend. The key is a method response header parameter name and the
-    /// mapped value is an integration response header value, a static value enclosed within
-    /// a pair of single quotes, or a JSON expression from the integration response body. The
-    /// mapping key must match the pattern of method.response.header.{name},
-    /// where {name} is a valid and unique header name. The mapped non-static
-    /// value must match the pattern of integration.response.header.{name} or
-    /// integration.response.body.{JSON-expression}, where
-    /// {name} is a valid and unique response header name and
-    /// {JSON-expression} is a valid JSON expression without the $
-    /// prefix.</p>
-    #[serde(rename = "ResponseParameters")]
-    #[serde(skip_serializing_if = "Option::is_none")]
-    pub response_parameters: Option<::std::collections::HashMap<String, String>>,
-    /// <p>The collection of response templates for the integration response as a
-    /// string-to-string map of key-value pairs. Response templates are represented as a
-    /// key/value map, with a content-type as the key and a template as the value.</p>
-    #[serde(rename = "ResponseTemplates")]
-    #[serde(skip_serializing_if = "Option::is_none")]
-    pub response_templates: Option<::std::collections::HashMap<String, String>>,
-    /// <p>The template selection expression for the integration response.</p>
-    #[serde(rename = "TemplateSelectionExpression")]
-    #[serde(skip_serializing_if = "Option::is_none")]
-    pub template_selection_expression: Option<String>,
-}
-
-#[derive(Default, Debug, Clone, PartialEq, Deserialize)]
-#[cfg_attr(any(test, feature = "serialize_structs"), derive(Serialize))]
-pub struct CreateIntegrationResponseResponse {
-    /// <p>Specifies how to handle response payload content type conversions. Supported
-    /// values are CONVERT_TO_BINARY and CONVERT_TO_TEXT, with the
-    /// following behaviors:</p><p>
-    /// CONVERT_TO_BINARY: Converts a response payload from a Base64-encoded
-    /// string to the corresponding binary blob.</p><p>
-    /// CONVERT_TO_TEXT: Converts a response payload from a binary blob to a
-    /// Base64-encoded string.</p><p>If this property is not defined, the response payload will be passed through from
-    /// the integration response to the route response or method response without
-    /// modification.</p>
-    #[serde(rename = "ContentHandlingStrategy")]
-    #[serde(skip_serializing_if = "Option::is_none")]
-    pub content_handling_strategy: Option<String>,
-    /// <p>The integration response ID.</p>
-    #[serde(rename = "IntegrationResponseId")]
-    #[serde(skip_serializing_if = "Option::is_none")]
-    pub integration_response_id: Option<String>,
-    /// <p>The integration response key.</p>
-    #[serde(rename = "IntegrationResponseKey")]
-    #[serde(skip_serializing_if = "Option::is_none")]
-    pub integration_response_key: Option<String>,
-    /// <p>A key-value map specifying response parameters that are passed to the method
-    /// response from the backend. The key is a method response header parameter name and the
-    /// mapped value is an integration response header value, a static value enclosed within
-    /// a pair of single quotes, or a JSON expression from the integration response body. The
-    /// mapping key must match the pattern of method.response.header.{name}, where name is a
-    /// valid and unique header name. The mapped non-static value must match the pattern of
-    /// integration.response.header.{name} or integration.response.body.{JSON-expression},
-    /// where name is a valid and unique response header name and JSON-expression is a valid
-    /// JSON expression without the $ prefix.</p>
-    #[serde(rename = "ResponseParameters")]
-    #[serde(skip_serializing_if = "Option::is_none")]
-    pub response_parameters: Option<::std::collections::HashMap<String, String>>,
-    /// <p>The collection of response templates for the integration response as a
-    /// string-to-string map of key-value pairs. Response templates are represented as a
-    /// key/value map, with a content-type as the key and a template as the value.</p>
-    #[serde(rename = "ResponseTemplates")]
-    #[serde(skip_serializing_if = "Option::is_none")]
-    pub response_templates: Option<::std::collections::HashMap<String, String>>,
-    /// <p>The template selection expressions for the integration response.</p>
-    #[serde(rename = "TemplateSelectionExpression")]
-    #[serde(skip_serializing_if = "Option::is_none")]
-    pub template_selection_expression: Option<String>,
-}
-
-=======
 /// <p>Creates a new Model.</p>
->>>>>>> 36d57c13
 #[derive(Default, Debug, Clone, PartialEq, Serialize)]
 #[cfg_attr(feature = "deserialize_structs", derive(Deserialize))]
 pub struct CreateModelRequest {
@@ -1160,9 +1061,7 @@
 }
 
 #[derive(Default, Debug, Clone, PartialEq, Serialize)]
-<<<<<<< HEAD
 #[cfg_attr(feature = "deserialize_structs", derive(Deserialize))]
-=======
 pub struct DeleteCorsConfigurationRequest {
     /// <p>The API identifier.</p>
     #[serde(rename = "ApiId")]
@@ -1170,7 +1069,7 @@
 }
 
 #[derive(Default, Debug, Clone, PartialEq, Serialize)]
->>>>>>> 36d57c13
+#[cfg_attr(feature = "deserialize_structs", derive(Deserialize))]
 pub struct DeleteDeploymentRequest {
     /// <p>The API identifier.</p>
     #[serde(rename = "ApiId")]
@@ -1250,9 +1149,7 @@
 }
 
 #[derive(Default, Debug, Clone, PartialEq, Serialize)]
-<<<<<<< HEAD
 #[cfg_attr(feature = "deserialize_structs", derive(Deserialize))]
-=======
 pub struct DeleteRouteSettingsRequest {
     /// <p>The API identifier.</p>
     #[serde(rename = "ApiId")]
@@ -1266,7 +1163,7 @@
 }
 
 #[derive(Default, Debug, Clone, PartialEq, Serialize)]
->>>>>>> 36d57c13
+#[cfg_attr(feature = "deserialize_structs", derive(Deserialize))]
 pub struct DeleteStageRequest {
     /// <p>The API identifier.</p>
     #[serde(rename = "ApiId")]
@@ -2294,6 +2191,7 @@
 
 /// <p></p>
 #[derive(Default, Debug, Clone, PartialEq, Serialize)]
+#[cfg_attr(feature = "deserialize_structs", derive(Deserialize))]
 pub struct ImportApiRequest {
     /// <p>Represents the base path of the imported API. Supported only for HTTP APIs.</p>
     #[serde(rename = "Basepath")]
@@ -2527,6 +2425,7 @@
 
 /// <p></p>
 #[derive(Default, Debug, Clone, PartialEq, Serialize)]
+#[cfg_attr(feature = "deserialize_structs", derive(Deserialize))]
 pub struct ReimportApiRequest {
     /// <p>The API identifier.</p>
     #[serde(rename = "ApiId")]
